--- conflicted
+++ resolved
@@ -403,19 +403,13 @@
   /// This pass frees the memory occupied by the MachineFunction.
   FunctionPass *createFreeMachineFunctionPass();
 
-<<<<<<< HEAD
+  /// This pass combine basic blocks guarded by the same branch.
+  extern char &BranchCoalescingID;
+
   /// This pass performs outlining on machine instructions directly before
   /// printing assembly.
   ModulePass *createMachineOutlinerPass();
-=======
-  /// This pass combine basic blocks guarded by the same branch.
-  extern char &BranchCoalescingID;
-
-  /// This pass performs outlining on machine instructions directly before
-  /// printing assembly.
-  ModulePass *createMachineOutlinerPass();
-
->>>>>>> ea69bf92
+
 } // End llvm namespace
 
 /// Target machine pass initializer for passes with dependencies. Use with
