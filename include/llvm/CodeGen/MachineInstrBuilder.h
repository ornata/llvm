--- conflicted
+++ resolved
@@ -1,8 +1,4 @@
-<<<<<<< HEAD
-//===-- CodeGen/MachineInstBuilder.h - Simplify creation of MIs -*- C++ -*-===//
-=======
 //===- CodeGen/MachineInstrBuilder.h - Simplify creation of MIs --*- C++ -*-===//
->>>>>>> d43adee3
 //
 //                     The LLVM Compiler Infrastructure
 //
@@ -23,9 +19,18 @@
 #ifndef LLVM_CODEGEN_MACHINEINSTRBUILDER_H
 #define LLVM_CODEGEN_MACHINEINSTRBUILDER_H
 
+#include "llvm/ADT/ArrayRef.h"
+#include "llvm/CodeGen/MachineBasicBlock.h"
 #include "llvm/CodeGen/MachineFunction.h"
+#include "llvm/CodeGen/MachineInstr.h"
 #include "llvm/CodeGen/MachineInstrBundle.h"
+#include "llvm/CodeGen/MachineOperand.h"
+#include "llvm/IR/InstrTypes.h"
+#include "llvm/IR/Intrinsics.h"
 #include "llvm/Support/ErrorHandling.h"
+#include <cassert>
+#include <cstdint>
+#include <utility>
 
 namespace llvm {
 
@@ -33,6 +38,7 @@
 class MDNode;
 
 namespace RegState {
+
   enum {
     Define         = 0x2,
     Implicit       = 0x4,
@@ -46,13 +52,15 @@
     ImplicitDefine = Implicit | Define,
     ImplicitKill   = Implicit | Kill
   };
-}
+
+} // end namespace RegState
 
 class MachineInstrBuilder {
-  MachineFunction *MF;
-  MachineInstr *MI;
+  MachineFunction *MF = nullptr;
+  MachineInstr *MI = nullptr;
+
 public:
-  MachineInstrBuilder() : MF(nullptr), MI(nullptr) {}
+  MachineInstrBuilder() = default;
 
   /// Create a MachineInstrBuilder for manipulating an existing instruction.
   /// F must be the machine function that was used to allocate I.
@@ -522,6 +530,6 @@
   }
 };
 
-} // End llvm namespace
-
-#endif+} // end namespace llvm
+
+#endif // LLVM_CODEGEN_MACHINEINSTRBUILDER_H