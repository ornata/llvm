--- conflicted
+++ resolved
@@ -14,10 +14,6 @@
 #include "llvm/ADT/ArrayRef.h"
 #include "llvm/ADT/DenseMap.h"
 #include "llvm/ADT/STLExtras.h"
-<<<<<<< HEAD
-#include "llvm/DebugInfo/MSF/BinaryStream.h"
-=======
->>>>>>> ea69bf92
 #include "llvm/DebugInfo/MSF/MSFStreamLayout.h"
 #include "llvm/Support/Allocator.h"
 #include "llvm/Support/BinaryStream.h"
@@ -43,29 +39,33 @@
 /// the MSF.  MappedBlockStream provides methods for reading from and writing
 /// to one of these streams transparently, as if it were a contiguous sequence
 /// of bytes.
-class MappedBlockStream : public ReadableStream {
+class MappedBlockStream : public BinaryStream {
   friend class WritableMappedBlockStream;
 public:
   static std::unique_ptr<MappedBlockStream>
   createStream(uint32_t BlockSize, uint32_t NumBlocks,
-               const MSFStreamLayout &Layout, const ReadableStream &MsfData);
+               const MSFStreamLayout &Layout, BinaryStreamRef MsfData);
 
   static std::unique_ptr<MappedBlockStream>
-  createIndexedStream(const MSFLayout &Layout, const ReadableStream &MsfData,
+  createIndexedStream(const MSFLayout &Layout, BinaryStreamRef MsfData,
                       uint32_t StreamIndex);
 
   static std::unique_ptr<MappedBlockStream>
-  createFpmStream(const MSFLayout &Layout, const ReadableStream &MsfData);
+  createFpmStream(const MSFLayout &Layout, BinaryStreamRef MsfData);
 
   static std::unique_ptr<MappedBlockStream>
-  createDirectoryStream(const MSFLayout &Layout, const ReadableStream &MsfData);
+  createDirectoryStream(const MSFLayout &Layout, BinaryStreamRef MsfData);
+
+  llvm::support::endianness getEndian() const override {
+    return llvm::support::little;
+  }
 
   Error readBytes(uint32_t Offset, uint32_t Size,
-                  ArrayRef<uint8_t> &Buffer) const override;
+                  ArrayRef<uint8_t> &Buffer) override;
   Error readLongestContiguousChunk(uint32_t Offset,
-                                   ArrayRef<uint8_t> &Buffer) const override;
+                                   ArrayRef<uint8_t> &Buffer) override;
 
-  uint32_t getLength() const override;
+  uint32_t getLength() override;
 
   uint32_t getNumBytesCopied() const;
 
@@ -80,51 +80,56 @@
 protected:
   MappedBlockStream(uint32_t BlockSize, uint32_t NumBlocks,
                     const MSFStreamLayout &StreamLayout,
-                    const ReadableStream &MsfData);
+                    BinaryStreamRef MsfData);
 
 private:
   const MSFStreamLayout &getStreamLayout() const { return StreamLayout; }
   void fixCacheAfterWrite(uint32_t Offset, ArrayRef<uint8_t> Data) const;
 
-  Error readBytes(uint32_t Offset, MutableArrayRef<uint8_t> Buffer) const;
+  Error readBytes(uint32_t Offset, MutableArrayRef<uint8_t> Buffer);
   bool tryReadContiguously(uint32_t Offset, uint32_t Size,
-                           ArrayRef<uint8_t> &Buffer) const;
+                           ArrayRef<uint8_t> &Buffer);
 
   const uint32_t BlockSize;
   const uint32_t NumBlocks;
   const MSFStreamLayout StreamLayout;
-  const ReadableStream &MsfData;
+  BinaryStreamRef MsfData;
 
   typedef MutableArrayRef<uint8_t> CacheEntry;
-  mutable llvm::BumpPtrAllocator Pool;
-  mutable DenseMap<uint32_t, std::vector<CacheEntry>> CacheMap;
+  llvm::BumpPtrAllocator Pool;
+  DenseMap<uint32_t, std::vector<CacheEntry>> CacheMap;
 };
 
-class WritableMappedBlockStream : public WritableStream {
+class WritableMappedBlockStream : public WritableBinaryStream {
 public:
   static std::unique_ptr<WritableMappedBlockStream>
   createStream(uint32_t BlockSize, uint32_t NumBlocks,
-               const MSFStreamLayout &Layout, const WritableStream &MsfData);
+               const MSFStreamLayout &Layout, WritableBinaryStreamRef MsfData);
 
   static std::unique_ptr<WritableMappedBlockStream>
-  createIndexedStream(const MSFLayout &Layout, const WritableStream &MsfData,
+  createIndexedStream(const MSFLayout &Layout, WritableBinaryStreamRef MsfData,
                       uint32_t StreamIndex);
 
   static std::unique_ptr<WritableMappedBlockStream>
-  createDirectoryStream(const MSFLayout &Layout, const WritableStream &MsfData);
+  createDirectoryStream(const MSFLayout &Layout,
+                        WritableBinaryStreamRef MsfData);
 
   static std::unique_ptr<WritableMappedBlockStream>
-  createFpmStream(const MSFLayout &Layout, const WritableStream &MsfData);
+  createFpmStream(const MSFLayout &Layout, WritableBinaryStreamRef MsfData);
+
+  llvm::support::endianness getEndian() const override {
+    return llvm::support::little;
+  }
 
   Error readBytes(uint32_t Offset, uint32_t Size,
-                  ArrayRef<uint8_t> &Buffer) const override;
+                  ArrayRef<uint8_t> &Buffer) override;
   Error readLongestContiguousChunk(uint32_t Offset,
-                                   ArrayRef<uint8_t> &Buffer) const override;
-  uint32_t getLength() const override;
+                                   ArrayRef<uint8_t> &Buffer) override;
+  uint32_t getLength() override;
 
-  Error writeBytes(uint32_t Offset, ArrayRef<uint8_t> Buffer) const override;
+  Error writeBytes(uint32_t Offset, ArrayRef<uint8_t> Buffer) override;
 
-  Error commit() const override;
+  Error commit() override;
 
   const MSFStreamLayout &getStreamLayout() const {
     return ReadInterface.getStreamLayout();
@@ -136,12 +141,12 @@
 protected:
   WritableMappedBlockStream(uint32_t BlockSize, uint32_t NumBlocks,
                             const MSFStreamLayout &StreamLayout,
-                            const WritableStream &MsfData);
+                            WritableBinaryStreamRef MsfData);
 
 private:
   MappedBlockStream ReadInterface;
 
-  const WritableStream &WriteInterface;
+  WritableBinaryStreamRef WriteInterface;
 };
 
 } // end namespace pdb
