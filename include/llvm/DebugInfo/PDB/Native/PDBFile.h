//===- PDBFile.h - Low level interface to a PDB file ------------*- C++ -*-===//
//
//                     The LLVM Compiler Infrastructure
//
// This file is distributed under the University of Illinois Open Source
// License. See LICENSE.TXT for details.
//
//===----------------------------------------------------------------------===//

#ifndef LLVM_DEBUGINFO_PDB_RAW_PDBFILE_H
#define LLVM_DEBUGINFO_PDB_RAW_PDBFILE_H

#include "llvm/ADT/DenseMap.h"
<<<<<<< HEAD
#include "llvm/DebugInfo/MSF/BinaryStream.h"
#include "llvm/DebugInfo/MSF/BinaryStreamArray.h"
=======
>>>>>>> d43adee3
#include "llvm/DebugInfo/MSF/IMSFFile.h"
#include "llvm/DebugInfo/MSF/MSFCommon.h"
#include "llvm/Support/Allocator.h"
#include "llvm/Support/BinaryStreamRef.h"
#include "llvm/Support/Endian.h"
#include "llvm/Support/Error.h"
#include "llvm/Support/MathExtras.h"

#include <memory>

namespace llvm {

namespace msf {
class MappedBlockStream;
}

namespace pdb {
class DbiStream;
class GlobalsStream;
class InfoStream;
class StringTable;
class PDBFileBuilder;
class PublicsStream;
class SymbolStream;
class TpiStream;

class PDBFile : public msf::IMSFFile {
  friend PDBFileBuilder;

public:
  PDBFile(StringRef Path, std::unique_ptr<msf::ReadableStream> PdbFileBuffer,
          BumpPtrAllocator &Allocator);
  ~PDBFile() override;

  StringRef getFileDirectory() const;
  StringRef getFilePath() const;

  uint32_t getFreeBlockMapBlock() const;
  uint32_t getUnknown1() const;

  uint32_t getBlockSize() const override;
  uint32_t getBlockCount() const override;
  uint32_t getNumDirectoryBytes() const;
  uint32_t getBlockMapIndex() const;
  uint32_t getNumDirectoryBlocks() const;
  uint64_t getBlockMapOffset() const;

  uint32_t getNumStreams() const override;
  uint32_t getStreamByteSize(uint32_t StreamIndex) const override;
  ArrayRef<support::ulittle32_t>
  getStreamBlockList(uint32_t StreamIndex) const override;
  uint32_t getFileSize() const;

  Expected<ArrayRef<uint8_t>> getBlockData(uint32_t BlockIndex,
                                           uint32_t NumBytes) const override;
  Error setBlockData(uint32_t BlockIndex, uint32_t Offset,
                     ArrayRef<uint8_t> Data) const override;

  ArrayRef<uint32_t> getFpmPages() const { return FpmPages; }

  ArrayRef<support::ulittle32_t> getStreamSizes() const {
    return ContainerLayout.StreamSizes;
  }
  ArrayRef<ArrayRef<support::ulittle32_t>> getStreamMap() const {
    return ContainerLayout.StreamMap;
  }

  const msf::MSFLayout &getMsfLayout() const { return ContainerLayout; }
  const msf::ReadableStream &getMsfBuffer() const { return *Buffer; }

  ArrayRef<support::ulittle32_t> getDirectoryBlockArray() const;

  Error parseFileHeaders();
  Error parseStreamData();

  Expected<InfoStream &> getPDBInfoStream();
  Expected<DbiStream &> getPDBDbiStream();
  Expected<GlobalsStream &> getPDBGlobalsStream();
  Expected<TpiStream &> getPDBTpiStream();
  Expected<TpiStream &> getPDBIpiStream();
  Expected<PublicsStream &> getPDBPublicsStream();
  Expected<SymbolStream &> getPDBSymbolStream();
  Expected<StringTable &> getStringTable();

  BumpPtrAllocator &getAllocator() { return Allocator; }

  bool hasPDBDbiStream() const;
  bool hasPDBGlobalsStream();
  bool hasPDBInfoStream();
  bool hasPDBIpiStream() const;
  bool hasPDBPublicsStream();
  bool hasPDBSymbolStream();
  bool hasPDBTpiStream() const;
  bool hasStringTable();

private:
  Expected<std::unique_ptr<msf::MappedBlockStream>>
  safelyCreateIndexedStream(const msf::MSFLayout &Layout,
                            const msf::ReadableStream &MsfData,
                            uint32_t StreamIndex) const;

  std::string FilePath;
  BumpPtrAllocator &Allocator;

  std::unique_ptr<msf::ReadableStream> Buffer;

  std::vector<uint32_t> FpmPages;
  msf::MSFLayout ContainerLayout;

  std::unique_ptr<GlobalsStream> Globals;
  std::unique_ptr<InfoStream> Info;
  std::unique_ptr<DbiStream> Dbi;
  std::unique_ptr<TpiStream> Tpi;
  std::unique_ptr<TpiStream> Ipi;
  std::unique_ptr<PublicsStream> Publics;
  std::unique_ptr<SymbolStream> Symbols;
  std::unique_ptr<msf::MappedBlockStream> DirectoryStream;
  std::unique_ptr<msf::MappedBlockStream> StringTableStream;
  std::unique_ptr<StringTable> Strings;
};
}
}

#endif<|MERGE_RESOLUTION|>--- conflicted
+++ resolved
@@ -11,11 +11,6 @@
 #define LLVM_DEBUGINFO_PDB_RAW_PDBFILE_H
 
 #include "llvm/ADT/DenseMap.h"
-<<<<<<< HEAD
-#include "llvm/DebugInfo/MSF/BinaryStream.h"
-#include "llvm/DebugInfo/MSF/BinaryStreamArray.h"
-=======
->>>>>>> d43adee3
 #include "llvm/DebugInfo/MSF/IMSFFile.h"
 #include "llvm/DebugInfo/MSF/MSFCommon.h"
 #include "llvm/Support/Allocator.h"
@@ -27,6 +22,8 @@
 #include <memory>
 
 namespace llvm {
+
+class BinaryStream;
 
 namespace msf {
 class MappedBlockStream;
@@ -46,7 +43,7 @@
   friend PDBFileBuilder;
 
 public:
-  PDBFile(StringRef Path, std::unique_ptr<msf::ReadableStream> PdbFileBuffer,
+  PDBFile(StringRef Path, std::unique_ptr<BinaryStream> PdbFileBuffer,
           BumpPtrAllocator &Allocator);
   ~PDBFile() override;
 
@@ -84,7 +81,7 @@
   }
 
   const msf::MSFLayout &getMsfLayout() const { return ContainerLayout; }
-  const msf::ReadableStream &getMsfBuffer() const { return *Buffer; }
+  BinaryStreamRef getMsfBuffer() const { return *Buffer; }
 
   ArrayRef<support::ulittle32_t> getDirectoryBlockArray() const;
 
@@ -114,13 +111,13 @@
 private:
   Expected<std::unique_ptr<msf::MappedBlockStream>>
   safelyCreateIndexedStream(const msf::MSFLayout &Layout,
-                            const msf::ReadableStream &MsfData,
+                            BinaryStreamRef MsfData,
                             uint32_t StreamIndex) const;
 
   std::string FilePath;
   BumpPtrAllocator &Allocator;
 
-  std::unique_ptr<msf::ReadableStream> Buffer;
+  std::unique_ptr<BinaryStream> Buffer;
 
   std::vector<uint32_t> FpmPages;
   msf::MSFLayout ContainerLayout;
