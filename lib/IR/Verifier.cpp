//===-- Verifier.cpp - Implement the Module Verifier -----------------------==//
//
//                     The LLVM Compiler Infrastructure
//
// This file is distributed under the University of Illinois Open Source
// License. See LICENSE.TXT for details.
//
//===----------------------------------------------------------------------===//
//
// This file defines the function verifier interface, that can be used for some
// sanity checking of input to the system.
//
// Note that this does not provide full `Java style' security and verifications,
// instead it just tries to ensure that code is well-formed.
//
//  * Both of a binary operator's parameters are of the same type
//  * Verify that the indices of mem access instructions match other operands
//  * Verify that arithmetic and other things are only performed on first-class
//    types.  Verify that shifts & logicals only happen on integrals f.e.
//  * All of the constants in a switch statement are of the correct type
//  * The code is in valid SSA form
//  * It should be illegal to put a label into any other type (like a structure)
//    or to return one. [except constant arrays!]
//  * Only phi nodes can be self referential: 'add i32 %0, %0 ; <int>:0' is bad
//  * PHI nodes must have an entry for each predecessor, with no extras.
//  * PHI nodes must be the first thing in a basic block, all grouped together
//  * PHI nodes must have at least one entry
//  * All basic blocks should only end with terminator insts, not contain them
//  * The entry node to a function must not have predecessors
//  * All Instructions must be embedded into a basic block
//  * Functions cannot take a void-typed parameter
//  * Verify that a function's argument list agrees with it's declared type.
//  * It is illegal to specify a name for a void value.
//  * It is illegal to have a internal global value with no initializer
//  * It is illegal to have a ret instruction that returns a value that does not
//    agree with the function return value type.
//  * Function call argument types match the function prototype
//  * A landing pad is defined by a landingpad instruction, and can be jumped to
//    only by the unwind edge of an invoke instruction.
//  * A landingpad instruction must be the first non-PHI instruction in the
//    block.
//  * Landingpad instructions must be in a function with a personality function.
//  * All other things that are tested by asserts spread about the code...
//
//===----------------------------------------------------------------------===//

#include "llvm/IR/Verifier.h"
#include "llvm/ADT/APFloat.h"
#include "llvm/ADT/APInt.h"
#include "llvm/ADT/ArrayRef.h"
#include "llvm/ADT/DenseMap.h"
#include "llvm/ADT/ilist.h"
#include "llvm/ADT/MapVector.h"
#include "llvm/ADT/Optional.h"
#include "llvm/ADT/STLExtras.h"
#include "llvm/ADT/SmallPtrSet.h"
#include "llvm/ADT/SmallSet.h"
#include "llvm/ADT/SmallVector.h"
#include "llvm/ADT/StringMap.h"
#include "llvm/ADT/StringRef.h"
#include "llvm/ADT/Twine.h"
#include "llvm/IR/Argument.h"
#include "llvm/IR/Attributes.h"
#include "llvm/IR/BasicBlock.h"
#include "llvm/IR/CFG.h"
#include "llvm/IR/CallSite.h"
#include "llvm/IR/CallingConv.h"
#include "llvm/IR/Comdat.h"
#include "llvm/IR/Constant.h"
#include "llvm/IR/ConstantRange.h"
#include "llvm/IR/Constants.h"
#include "llvm/IR/DataLayout.h"
#include "llvm/IR/DebugInfo.h"
#include "llvm/IR/DebugInfoMetadata.h"
#include "llvm/IR/DebugLoc.h"
#include "llvm/IR/DerivedTypes.h"
#include "llvm/IR/DiagnosticInfo.h"
#include "llvm/IR/Dominators.h"
#include "llvm/IR/Function.h"
#include "llvm/IR/GlobalAlias.h"
#include "llvm/IR/GlobalValue.h"
#include "llvm/IR/GlobalVariable.h"
#include "llvm/IR/InlineAsm.h"
#include "llvm/IR/InstrTypes.h"
#include "llvm/IR/Instruction.h"
#include "llvm/IR/Instructions.h"
#include "llvm/IR/InstVisitor.h"
#include "llvm/IR/IntrinsicInst.h"
#include "llvm/IR/Intrinsics.h"
#include "llvm/IR/LLVMContext.h"
#include "llvm/IR/Metadata.h"
#include "llvm/IR/Module.h"
#include "llvm/IR/ModuleSlotTracker.h"
#include "llvm/IR/PassManager.h"
#include "llvm/IR/Statepoint.h"
#include "llvm/IR/Type.h"
#include "llvm/IR/Use.h"
#include "llvm/IR/User.h"
#include "llvm/IR/Value.h"
#include "llvm/Pass.h"
#include "llvm/Support/AtomicOrdering.h"
#include "llvm/Support/Casting.h"
#include "llvm/Support/CommandLine.h"
#include "llvm/Support/Debug.h"
#include "llvm/Support/Dwarf.h"
#include "llvm/Support/ErrorHandling.h"
#include "llvm/Support/MathExtras.h"
#include "llvm/Support/raw_ostream.h"
#include <algorithm>
#include <cassert>
#include <cstdint>
#include <memory>
#include <string>
#include <utility>

using namespace llvm;

static cl::opt<bool> VerifyDebugInfo("verify-debug-info", cl::init(true));

namespace llvm {

struct VerifierSupport {
  raw_ostream *OS;
  const Module &M;
  ModuleSlotTracker MST;
  const DataLayout &DL;
  LLVMContext &Context;

  /// Track the brokenness of the module while recursively visiting.
  bool Broken = false;
  /// Broken debug info can be "recovered" from by stripping the debug info.
  bool BrokenDebugInfo = false;
  /// Whether to treat broken debug info as an error.
  bool TreatBrokenDebugInfoAsError = true;

  explicit VerifierSupport(raw_ostream *OS, const Module &M)
      : OS(OS), M(M), MST(&M), DL(M.getDataLayout()), Context(M.getContext()) {}

private:
  void Write(const Module *M) {
    *OS << "; ModuleID = '" << M->getModuleIdentifier() << "'\n";
  }

  void Write(const Value *V) {
    if (!V)
      return;
    if (isa<Instruction>(V)) {
      V->print(*OS, MST);
      *OS << '\n';
    } else {
      V->printAsOperand(*OS, true, MST);
      *OS << '\n';
    }
  }

  void Write(ImmutableCallSite CS) {
    Write(CS.getInstruction());
  }

  void Write(const Metadata *MD) {
    if (!MD)
      return;
    MD->print(*OS, MST, &M);
    *OS << '\n';
  }

  template <class T> void Write(const MDTupleTypedArrayWrapper<T> &MD) {
    Write(MD.get());
  }

  void Write(const NamedMDNode *NMD) {
    if (!NMD)
      return;
    NMD->print(*OS, MST);
    *OS << '\n';
  }

  void Write(Type *T) {
    if (!T)
      return;
    *OS << ' ' << *T;
  }

  void Write(const Comdat *C) {
    if (!C)
      return;
    *OS << *C;
  }

  void Write(const APInt *AI) {
    if (!AI)
      return;
    *OS << *AI << '\n';
  }

  void Write(const unsigned i) { *OS << i << '\n'; }

  template <typename T> void Write(ArrayRef<T> Vs) {
    for (const T &V : Vs)
      Write(V);
  }

  template <typename T1, typename... Ts>
  void WriteTs(const T1 &V1, const Ts &... Vs) {
    Write(V1);
    WriteTs(Vs...);
  }

  template <typename... Ts> void WriteTs() {}

public:
  /// \brief A check failed, so printout out the condition and the message.
  ///
  /// This provides a nice place to put a breakpoint if you want to see why
  /// something is not correct.
  void CheckFailed(const Twine &Message) {
    if (OS)
      *OS << Message << '\n';
    Broken = true;
  }

  /// \brief A check failed (with values to print).
  ///
  /// This calls the Message-only version so that the above is easier to set a
  /// breakpoint on.
  template <typename T1, typename... Ts>
  void CheckFailed(const Twine &Message, const T1 &V1, const Ts &... Vs) {
    CheckFailed(Message);
    if (OS)
      WriteTs(V1, Vs...);
  }

  /// A debug info check failed.
  void DebugInfoCheckFailed(const Twine &Message) {
    if (OS)
      *OS << Message << '\n';
    Broken |= TreatBrokenDebugInfoAsError;
    BrokenDebugInfo = true;
  }

  /// A debug info check failed (with values to print).
  template <typename T1, typename... Ts>
  void DebugInfoCheckFailed(const Twine &Message, const T1 &V1,
                            const Ts &... Vs) {
    DebugInfoCheckFailed(Message);
    if (OS)
      WriteTs(V1, Vs...);
  }
};

} // namespace llvm

namespace {

class Verifier : public InstVisitor<Verifier>, VerifierSupport {
  friend class InstVisitor<Verifier>;

  DominatorTree DT;

  /// \brief When verifying a basic block, keep track of all of the
  /// instructions we have seen so far.
  ///
  /// This allows us to do efficient dominance checks for the case when an
  /// instruction has an operand that is an instruction in the same block.
  SmallPtrSet<Instruction *, 16> InstsInThisBlock;

  /// \brief Keep track of the metadata nodes that have been checked already.
  SmallPtrSet<const Metadata *, 32> MDNodes;

  /// Track all DICompileUnits visited.
  SmallPtrSet<const Metadata *, 2> CUVisited;

  /// \brief The result type for a landingpad.
  Type *LandingPadResultTy;

  /// \brief Whether we've seen a call to @llvm.localescape in this function
  /// already.
  bool SawFrameEscape;

  /// Whether the current function has a DISubprogram attached to it.
  bool HasDebugInfo = false;

  /// Stores the count of how many objects were passed to llvm.localescape for a
  /// given function and the largest index passed to llvm.localrecover.
  DenseMap<Function *, std::pair<unsigned, unsigned>> FrameEscapeInfo;

  // Maps catchswitches and cleanuppads that unwind to siblings to the
  // terminators that indicate the unwind, used to detect cycles therein.
  MapVector<Instruction *, TerminatorInst *> SiblingFuncletInfo;

  /// Cache of constants visited in search of ConstantExprs.
  SmallPtrSet<const Constant *, 32> ConstantExprVisited;

  /// Cache of declarations of the llvm.experimental.deoptimize.<ty> intrinsic.
  SmallVector<const Function *, 4> DeoptimizeDeclarations;

  // Verify that this GlobalValue is only used in this module.
  // This map is used to avoid visiting uses twice. We can arrive at a user
  // twice, if they have multiple operands. In particular for very large
  // constant expressions, we can arrive at a particular user many times.
  SmallPtrSet<const Value *, 32> GlobalValueVisited;

  TBAAVerifier TBAAVerifyHelper;

  void checkAtomicMemAccessSize(Type *Ty, const Instruction *I);

public:
  explicit Verifier(raw_ostream *OS, bool ShouldTreatBrokenDebugInfoAsError,
                    const Module &M)
      : VerifierSupport(OS, M), LandingPadResultTy(nullptr),
        SawFrameEscape(false), TBAAVerifyHelper(this) {
    TreatBrokenDebugInfoAsError = ShouldTreatBrokenDebugInfoAsError;
  }

  bool hasBrokenDebugInfo() const { return BrokenDebugInfo; }

  bool verify(const Function &F) {
    assert(F.getParent() == &M &&
           "An instance of this class only works with a specific module!");

    // First ensure the function is well-enough formed to compute dominance
    // information, and directly compute a dominance tree. We don't rely on the
    // pass manager to provide this as it isolates us from a potentially
    // out-of-date dominator tree and makes it significantly more complex to run
    // this code outside of a pass manager.
    // FIXME: It's really gross that we have to cast away constness here.
    if (!F.empty())
      DT.recalculate(const_cast<Function &>(F));

    for (const BasicBlock &BB : F) {
      if (!BB.empty() && BB.back().isTerminator())
        continue;

      if (OS) {
        *OS << "Basic Block in function '" << F.getName()
            << "' does not have terminator!\n";
        BB.printAsOperand(*OS, true, MST);
        *OS << "\n";
      }
      return false;
    }

    Broken = false;
    // FIXME: We strip const here because the inst visitor strips const.
    visit(const_cast<Function &>(F));
    verifySiblingFuncletUnwinds();
    InstsInThisBlock.clear();
    DebugFnArgs.clear();
    LandingPadResultTy = nullptr;
    SawFrameEscape = false;
    SiblingFuncletInfo.clear();

    return !Broken;
  }

  /// Verify the module that this instance of \c Verifier was initialized with.
  bool verify() {
    Broken = false;

    // Collect all declarations of the llvm.experimental.deoptimize intrinsic.
    for (const Function &F : M)
      if (F.getIntrinsicID() == Intrinsic::experimental_deoptimize)
        DeoptimizeDeclarations.push_back(&F);

    // Now that we've visited every function, verify that we never asked to
    // recover a frame index that wasn't escaped.
    verifyFrameRecoverIndices();
    for (const GlobalVariable &GV : M.globals())
      visitGlobalVariable(GV);

    for (const GlobalAlias &GA : M.aliases())
      visitGlobalAlias(GA);

    for (const NamedMDNode &NMD : M.named_metadata())
      visitNamedMDNode(NMD);

    for (const StringMapEntry<Comdat> &SMEC : M.getComdatSymbolTable())
      visitComdat(SMEC.getValue());

    visitModuleFlags(M);
    visitModuleIdents(M);

    verifyCompileUnits();

    verifyDeoptimizeCallingConvs();

    return !Broken;
  }

private:
  // Verification methods...
  void visitGlobalValue(const GlobalValue &GV);
  void visitGlobalVariable(const GlobalVariable &GV);
  void visitGlobalAlias(const GlobalAlias &GA);
  void visitAliaseeSubExpr(const GlobalAlias &A, const Constant &C);
  void visitAliaseeSubExpr(SmallPtrSetImpl<const GlobalAlias *> &Visited,
                           const GlobalAlias &A, const Constant &C);
  void visitNamedMDNode(const NamedMDNode &NMD);
  void visitMDNode(const MDNode &MD);
  void visitMetadataAsValue(const MetadataAsValue &MD, Function *F);
  void visitValueAsMetadata(const ValueAsMetadata &MD, Function *F);
  void visitComdat(const Comdat &C);
  void visitModuleIdents(const Module &M);
  void visitModuleFlags(const Module &M);
  void visitModuleFlag(const MDNode *Op,
                       DenseMap<const MDString *, const MDNode *> &SeenIDs,
                       SmallVectorImpl<const MDNode *> &Requirements);
  void visitFunction(const Function &F);
  void visitBasicBlock(BasicBlock &BB);
  void visitRangeMetadata(Instruction &I, MDNode *Range, Type *Ty);
  void visitDereferenceableMetadata(Instruction &I, MDNode *MD);

  template <class Ty> bool isValidMetadataArray(const MDTuple &N);
#define HANDLE_SPECIALIZED_MDNODE_LEAF(CLASS) void visit##CLASS(const CLASS &N);
#include "llvm/IR/Metadata.def"
  void visitDIScope(const DIScope &N);
  void visitDIVariable(const DIVariable &N);
  void visitDILexicalBlockBase(const DILexicalBlockBase &N);
  void visitDITemplateParameter(const DITemplateParameter &N);

  void visitTemplateParams(const MDNode &N, const Metadata &RawParams);

  // InstVisitor overrides...
  using InstVisitor<Verifier>::visit;
  void visit(Instruction &I);

  void visitTruncInst(TruncInst &I);
  void visitZExtInst(ZExtInst &I);
  void visitSExtInst(SExtInst &I);
  void visitFPTruncInst(FPTruncInst &I);
  void visitFPExtInst(FPExtInst &I);
  void visitFPToUIInst(FPToUIInst &I);
  void visitFPToSIInst(FPToSIInst &I);
  void visitUIToFPInst(UIToFPInst &I);
  void visitSIToFPInst(SIToFPInst &I);
  void visitIntToPtrInst(IntToPtrInst &I);
  void visitPtrToIntInst(PtrToIntInst &I);
  void visitBitCastInst(BitCastInst &I);
  void visitAddrSpaceCastInst(AddrSpaceCastInst &I);
  void visitPHINode(PHINode &PN);
  void visitBinaryOperator(BinaryOperator &B);
  void visitICmpInst(ICmpInst &IC);
  void visitFCmpInst(FCmpInst &FC);
  void visitExtractElementInst(ExtractElementInst &EI);
  void visitInsertElementInst(InsertElementInst &EI);
  void visitShuffleVectorInst(ShuffleVectorInst &EI);
  void visitVAArgInst(VAArgInst &VAA) { visitInstruction(VAA); }
  void visitCallInst(CallInst &CI);
  void visitInvokeInst(InvokeInst &II);
  void visitGetElementPtrInst(GetElementPtrInst &GEP);
  void visitLoadInst(LoadInst &LI);
  void visitStoreInst(StoreInst &SI);
  void verifyDominatesUse(Instruction &I, unsigned i);
  void visitInstruction(Instruction &I);
  void visitTerminatorInst(TerminatorInst &I);
  void visitBranchInst(BranchInst &BI);
  void visitReturnInst(ReturnInst &RI);
  void visitSwitchInst(SwitchInst &SI);
  void visitIndirectBrInst(IndirectBrInst &BI);
  void visitSelectInst(SelectInst &SI);
  void visitUserOp1(Instruction &I);
  void visitUserOp2(Instruction &I) { visitUserOp1(I); }
  void visitIntrinsicCallSite(Intrinsic::ID ID, CallSite CS);
  void visitConstrainedFPIntrinsic(ConstrainedFPIntrinsic &FPI);
  template <class DbgIntrinsicTy>
  void visitDbgIntrinsic(StringRef Kind, DbgIntrinsicTy &DII);
  void visitAtomicCmpXchgInst(AtomicCmpXchgInst &CXI);
  void visitAtomicRMWInst(AtomicRMWInst &RMWI);
  void visitFenceInst(FenceInst &FI);
  void visitAllocaInst(AllocaInst &AI);
  void visitExtractValueInst(ExtractValueInst &EVI);
  void visitInsertValueInst(InsertValueInst &IVI);
  void visitEHPadPredecessors(Instruction &I);
  void visitLandingPadInst(LandingPadInst &LPI);
  void visitResumeInst(ResumeInst &RI);
  void visitCatchPadInst(CatchPadInst &CPI);
  void visitCatchReturnInst(CatchReturnInst &CatchReturn);
  void visitCleanupPadInst(CleanupPadInst &CPI);
  void visitFuncletPadInst(FuncletPadInst &FPI);
  void visitCatchSwitchInst(CatchSwitchInst &CatchSwitch);
  void visitCleanupReturnInst(CleanupReturnInst &CRI);

  void verifyCallSite(CallSite CS);
  void verifySwiftErrorCallSite(CallSite CS, const Value *SwiftErrorVal);
  void verifySwiftErrorValue(const Value *SwiftErrorVal);
  void verifyMustTailCall(CallInst &CI);
  bool performTypeCheck(Intrinsic::ID ID, Function *F, Type *Ty, int VT,
                        unsigned ArgNo, std::string &Suffix);
  bool verifyAttributeCount(AttributeSet Attrs, unsigned Params);
  void verifyAttributeTypes(AttributeSet Attrs, unsigned Idx, bool isFunction,
                            const Value *V);
  void verifyParameterAttrs(AttributeSet Attrs, unsigned Idx, Type *Ty,
                            bool isReturnValue, const Value *V);
  void verifyFunctionAttrs(FunctionType *FT, AttributeSet Attrs,
                           const Value *V);
  void verifyFunctionMetadata(ArrayRef<std::pair<unsigned, MDNode *>> MDs);

  void visitConstantExprsRecursively(const Constant *EntryC);
  void visitConstantExpr(const ConstantExpr *CE);
  void verifyStatepoint(ImmutableCallSite CS);
  void verifyFrameRecoverIndices();
  void verifySiblingFuncletUnwinds();

  void verifyFragmentExpression(const DbgInfoIntrinsic &I);

  /// Module-level debug info verification...
  void verifyCompileUnits();

  /// Module-level verification that all @llvm.experimental.deoptimize
  /// declarations share the same calling convention.
  void verifyDeoptimizeCallingConvs();
};

} // end anonymous namespace

/// We know that cond should be true, if not print an error message.
#define Assert(C, ...) \
  do { if (!(C)) { CheckFailed(__VA_ARGS__); return; } } while (false)

/// We know that a debug info condition should be true, if not print
/// an error message.
#define AssertDI(C, ...) \
  do { if (!(C)) { DebugInfoCheckFailed(__VA_ARGS__); return; } } while (false)

void Verifier::visit(Instruction &I) {
  for (unsigned i = 0, e = I.getNumOperands(); i != e; ++i)
    Assert(I.getOperand(i) != nullptr, "Operand is null", &I);
  InstVisitor<Verifier>::visit(I);
}

// Helper to recursively iterate over indirect users. By
// returning false, the callback can ask to stop recursing
// further.
static void forEachUser(const Value *User,
                        SmallPtrSet<const Value *, 32> &Visited,
                        llvm::function_ref<bool(const Value *)> Callback) {
  if (!Visited.insert(User).second)
    return;
  for (const Value *TheNextUser : User->materialized_users())
    if (Callback(TheNextUser))
      forEachUser(TheNextUser, Visited, Callback);
}

void Verifier::visitGlobalValue(const GlobalValue &GV) {
  Assert(!GV.isDeclaration() || GV.hasValidDeclarationLinkage(),
         "Global is external, but doesn't have external or weak linkage!", &GV);

  Assert(GV.getAlignment() <= Value::MaximumAlignment,
         "huge alignment values are unsupported", &GV);
  Assert(!GV.hasAppendingLinkage() || isa<GlobalVariable>(GV),
         "Only global variables can have appending linkage!", &GV);

  if (GV.hasAppendingLinkage()) {
    const GlobalVariable *GVar = dyn_cast<GlobalVariable>(&GV);
    Assert(GVar && GVar->getValueType()->isArrayTy(),
           "Only global arrays can have appending linkage!", GVar);
  }

  if (GV.isDeclarationForLinker())
    Assert(!GV.hasComdat(), "Declaration may not be in a Comdat!", &GV);

  forEachUser(&GV, GlobalValueVisited, [&](const Value *V) -> bool {
    if (const Instruction *I = dyn_cast<Instruction>(V)) {
      if (!I->getParent() || !I->getParent()->getParent())
        CheckFailed("Global is referenced by parentless instruction!", &GV, &M,
                    I);
      else if (I->getParent()->getParent()->getParent() != &M)
        CheckFailed("Global is referenced in a different module!", &GV, &M, I,
                    I->getParent()->getParent(),
                    I->getParent()->getParent()->getParent());
      return false;
    } else if (const Function *F = dyn_cast<Function>(V)) {
      if (F->getParent() != &M)
        CheckFailed("Global is used by function in a different module", &GV, &M,
                    F, F->getParent());
      return false;
    }
    return true;
  });
}

void Verifier::visitGlobalVariable(const GlobalVariable &GV) {
  if (GV.hasInitializer()) {
    Assert(GV.getInitializer()->getType() == GV.getValueType(),
           "Global variable initializer type does not match global "
           "variable type!",
           &GV);
    // If the global has common linkage, it must have a zero initializer and
    // cannot be constant.
    if (GV.hasCommonLinkage()) {
      Assert(GV.getInitializer()->isNullValue(),
             "'common' global must have a zero initializer!", &GV);
      Assert(!GV.isConstant(), "'common' global may not be marked constant!",
             &GV);
      Assert(!GV.hasComdat(), "'common' global may not be in a Comdat!", &GV);
    }
  }

  if (GV.hasName() && (GV.getName() == "llvm.global_ctors" ||
                       GV.getName() == "llvm.global_dtors")) {
    Assert(!GV.hasInitializer() || GV.hasAppendingLinkage(),
           "invalid linkage for intrinsic global variable", &GV);
    // Don't worry about emitting an error for it not being an array,
    // visitGlobalValue will complain on appending non-array.
    if (ArrayType *ATy = dyn_cast<ArrayType>(GV.getValueType())) {
      StructType *STy = dyn_cast<StructType>(ATy->getElementType());
      PointerType *FuncPtrTy =
          FunctionType::get(Type::getVoidTy(Context), false)->getPointerTo();
      // FIXME: Reject the 2-field form in LLVM 4.0.
      Assert(STy &&
                 (STy->getNumElements() == 2 || STy->getNumElements() == 3) &&
                 STy->getTypeAtIndex(0u)->isIntegerTy(32) &&
                 STy->getTypeAtIndex(1) == FuncPtrTy,
             "wrong type for intrinsic global variable", &GV);
      if (STy->getNumElements() == 3) {
        Type *ETy = STy->getTypeAtIndex(2);
        Assert(ETy->isPointerTy() &&
                   cast<PointerType>(ETy)->getElementType()->isIntegerTy(8),
               "wrong type for intrinsic global variable", &GV);
      }
    }
  }

  if (GV.hasName() && (GV.getName() == "llvm.used" ||
                       GV.getName() == "llvm.compiler.used")) {
    Assert(!GV.hasInitializer() || GV.hasAppendingLinkage(),
           "invalid linkage for intrinsic global variable", &GV);
    Type *GVType = GV.getValueType();
    if (ArrayType *ATy = dyn_cast<ArrayType>(GVType)) {
      PointerType *PTy = dyn_cast<PointerType>(ATy->getElementType());
      Assert(PTy, "wrong type for intrinsic global variable", &GV);
      if (GV.hasInitializer()) {
        const Constant *Init = GV.getInitializer();
        const ConstantArray *InitArray = dyn_cast<ConstantArray>(Init);
        Assert(InitArray, "wrong initalizer for intrinsic global variable",
               Init);
        for (Value *Op : InitArray->operands()) {
          Value *V = Op->stripPointerCastsNoFollowAliases();
          Assert(isa<GlobalVariable>(V) || isa<Function>(V) ||
                     isa<GlobalAlias>(V),
                 "invalid llvm.used member", V);
          Assert(V->hasName(), "members of llvm.used must be named", V);
        }
      }
    }
  }

  Assert(!GV.hasDLLImportStorageClass() ||
             (GV.isDeclaration() && GV.hasExternalLinkage()) ||
             GV.hasAvailableExternallyLinkage(),
         "Global is marked as dllimport, but not external", &GV);

  // Visit any debug info attachments.
  SmallVector<MDNode *, 1> MDs;
  GV.getMetadata(LLVMContext::MD_dbg, MDs);
  for (auto *MD : MDs) {
    if (auto *GVE = dyn_cast<DIGlobalVariableExpression>(MD))
      visitDIGlobalVariableExpression(*GVE);
    else
      AssertDI(false, "!dbg attachment of global variable must be a "
                      "DIGlobalVariableExpression");
  }

  if (!GV.hasInitializer()) {
    visitGlobalValue(GV);
    return;
  }

  // Walk any aggregate initializers looking for bitcasts between address spaces
  visitConstantExprsRecursively(GV.getInitializer());

  visitGlobalValue(GV);
}

void Verifier::visitAliaseeSubExpr(const GlobalAlias &GA, const Constant &C) {
  SmallPtrSet<const GlobalAlias*, 4> Visited;
  Visited.insert(&GA);
  visitAliaseeSubExpr(Visited, GA, C);
}

void Verifier::visitAliaseeSubExpr(SmallPtrSetImpl<const GlobalAlias*> &Visited,
                                   const GlobalAlias &GA, const Constant &C) {
  if (const auto *GV = dyn_cast<GlobalValue>(&C)) {
    Assert(!GV->isDeclarationForLinker(), "Alias must point to a definition",
           &GA);

    if (const auto *GA2 = dyn_cast<GlobalAlias>(GV)) {
      Assert(Visited.insert(GA2).second, "Aliases cannot form a cycle", &GA);

      Assert(!GA2->isInterposable(), "Alias cannot point to an interposable alias",
             &GA);
    } else {
      // Only continue verifying subexpressions of GlobalAliases.
      // Do not recurse into global initializers.
      return;
    }
  }

  if (const auto *CE = dyn_cast<ConstantExpr>(&C))
    visitConstantExprsRecursively(CE);

  for (const Use &U : C.operands()) {
    Value *V = &*U;
    if (const auto *GA2 = dyn_cast<GlobalAlias>(V))
      visitAliaseeSubExpr(Visited, GA, *GA2->getAliasee());
    else if (const auto *C2 = dyn_cast<Constant>(V))
      visitAliaseeSubExpr(Visited, GA, *C2);
  }
}

void Verifier::visitGlobalAlias(const GlobalAlias &GA) {
  Assert(GlobalAlias::isValidLinkage(GA.getLinkage()),
         "Alias should have private, internal, linkonce, weak, linkonce_odr, "
         "weak_odr, or external linkage!",
         &GA);
  const Constant *Aliasee = GA.getAliasee();
  Assert(Aliasee, "Aliasee cannot be NULL!", &GA);
  Assert(GA.getType() == Aliasee->getType(),
         "Alias and aliasee types should match!", &GA);

  Assert(isa<GlobalValue>(Aliasee) || isa<ConstantExpr>(Aliasee),
         "Aliasee should be either GlobalValue or ConstantExpr", &GA);

  visitAliaseeSubExpr(GA, *Aliasee);

  visitGlobalValue(GA);
}

void Verifier::visitNamedMDNode(const NamedMDNode &NMD) {
  // There used to be various other llvm.dbg.* nodes, but we don't support
  // upgrading them and we want to reserve the namespace for future uses.
  if (NMD.getName().startswith("llvm.dbg."))
    AssertDI(NMD.getName() == "llvm.dbg.cu",
             "unrecognized named metadata node in the llvm.dbg namespace",
             &NMD);
  for (const MDNode *MD : NMD.operands()) {
    if (NMD.getName() == "llvm.dbg.cu")
      AssertDI(MD && isa<DICompileUnit>(MD), "invalid compile unit", &NMD, MD);

    if (!MD)
      continue;

    visitMDNode(*MD);
  }
}

void Verifier::visitMDNode(const MDNode &MD) {
  // Only visit each node once.  Metadata can be mutually recursive, so this
  // avoids infinite recursion here, as well as being an optimization.
  if (!MDNodes.insert(&MD).second)
    return;

  switch (MD.getMetadataID()) {
  default:
    llvm_unreachable("Invalid MDNode subclass");
  case Metadata::MDTupleKind:
    break;
#define HANDLE_SPECIALIZED_MDNODE_LEAF(CLASS)                                  \
  case Metadata::CLASS##Kind:                                                  \
    visit##CLASS(cast<CLASS>(MD));                                             \
    break;
#include "llvm/IR/Metadata.def"
  }

  for (const Metadata *Op : MD.operands()) {
    if (!Op)
      continue;
    Assert(!isa<LocalAsMetadata>(Op), "Invalid operand for global metadata!",
           &MD, Op);
    if (auto *N = dyn_cast<MDNode>(Op)) {
      visitMDNode(*N);
      continue;
    }
    if (auto *V = dyn_cast<ValueAsMetadata>(Op)) {
      visitValueAsMetadata(*V, nullptr);
      continue;
    }
  }

  // Check these last, so we diagnose problems in operands first.
  Assert(!MD.isTemporary(), "Expected no forward declarations!", &MD);
  Assert(MD.isResolved(), "All nodes should be resolved!", &MD);
}

void Verifier::visitValueAsMetadata(const ValueAsMetadata &MD, Function *F) {
  Assert(MD.getValue(), "Expected valid value", &MD);
  Assert(!MD.getValue()->getType()->isMetadataTy(),
         "Unexpected metadata round-trip through values", &MD, MD.getValue());

  auto *L = dyn_cast<LocalAsMetadata>(&MD);
  if (!L)
    return;

  Assert(F, "function-local metadata used outside a function", L);

  // If this was an instruction, bb, or argument, verify that it is in the
  // function that we expect.
  Function *ActualF = nullptr;
  if (Instruction *I = dyn_cast<Instruction>(L->getValue())) {
    Assert(I->getParent(), "function-local metadata not in basic block", L, I);
    ActualF = I->getParent()->getParent();
  } else if (BasicBlock *BB = dyn_cast<BasicBlock>(L->getValue()))
    ActualF = BB->getParent();
  else if (Argument *A = dyn_cast<Argument>(L->getValue()))
    ActualF = A->getParent();
  assert(ActualF && "Unimplemented function local metadata case!");

  Assert(ActualF == F, "function-local metadata used in wrong function", L);
}

void Verifier::visitMetadataAsValue(const MetadataAsValue &MDV, Function *F) {
  Metadata *MD = MDV.getMetadata();
  if (auto *N = dyn_cast<MDNode>(MD)) {
    visitMDNode(*N);
    return;
  }

  // Only visit each node once.  Metadata can be mutually recursive, so this
  // avoids infinite recursion here, as well as being an optimization.
  if (!MDNodes.insert(MD).second)
    return;

  if (auto *V = dyn_cast<ValueAsMetadata>(MD))
    visitValueAsMetadata(*V, F);
}

static bool isType(const Metadata *MD) { return !MD || isa<DIType>(MD); }
static bool isScope(const Metadata *MD) { return !MD || isa<DIScope>(MD); }
static bool isDINode(const Metadata *MD) { return !MD || isa<DINode>(MD); }

template <class Ty>
static bool isValidMetadataArrayImpl(const MDTuple &N, bool AllowNull) {
  for (Metadata *MD : N.operands()) {
    if (MD) {
      if (!isa<Ty>(MD))
        return false;
    } else {
      if (!AllowNull)
        return false;
    }
  }
  return true;
}

template <class Ty> static bool isValidMetadataArray(const MDTuple &N) {
  return isValidMetadataArrayImpl<Ty>(N, /* AllowNull */ false);
}

template <class Ty> static bool isValidMetadataNullArray(const MDTuple &N) {
  return isValidMetadataArrayImpl<Ty>(N, /* AllowNull */ true);
}

void Verifier::visitDILocation(const DILocation &N) {
  AssertDI(N.getRawScope() && isa<DILocalScope>(N.getRawScope()),
           "location requires a valid scope", &N, N.getRawScope());
  if (auto *IA = N.getRawInlinedAt())
    AssertDI(isa<DILocation>(IA), "inlined-at should be a location", &N, IA);
}

void Verifier::visitGenericDINode(const GenericDINode &N) {
  AssertDI(N.getTag(), "invalid tag", &N);
}

void Verifier::visitDIScope(const DIScope &N) {
  if (auto *F = N.getRawFile())
    AssertDI(isa<DIFile>(F), "invalid file", &N, F);
}

void Verifier::visitDISubrange(const DISubrange &N) {
  AssertDI(N.getTag() == dwarf::DW_TAG_subrange_type, "invalid tag", &N);
  AssertDI(N.getCount() >= -1, "invalid subrange count", &N);
}

void Verifier::visitDIEnumerator(const DIEnumerator &N) {
  AssertDI(N.getTag() == dwarf::DW_TAG_enumerator, "invalid tag", &N);
}

void Verifier::visitDIBasicType(const DIBasicType &N) {
  AssertDI(N.getTag() == dwarf::DW_TAG_base_type ||
               N.getTag() == dwarf::DW_TAG_unspecified_type,
           "invalid tag", &N);
}

void Verifier::visitDIDerivedType(const DIDerivedType &N) {
  // Common scope checks.
  visitDIScope(N);

  AssertDI(N.getTag() == dwarf::DW_TAG_typedef ||
               N.getTag() == dwarf::DW_TAG_pointer_type ||
               N.getTag() == dwarf::DW_TAG_ptr_to_member_type ||
               N.getTag() == dwarf::DW_TAG_reference_type ||
               N.getTag() == dwarf::DW_TAG_rvalue_reference_type ||
               N.getTag() == dwarf::DW_TAG_const_type ||
               N.getTag() == dwarf::DW_TAG_volatile_type ||
               N.getTag() == dwarf::DW_TAG_restrict_type ||
               N.getTag() == dwarf::DW_TAG_atomic_type ||
               N.getTag() == dwarf::DW_TAG_member ||
               N.getTag() == dwarf::DW_TAG_inheritance ||
               N.getTag() == dwarf::DW_TAG_friend,
           "invalid tag", &N);
  if (N.getTag() == dwarf::DW_TAG_ptr_to_member_type) {
    AssertDI(isType(N.getRawExtraData()), "invalid pointer to member type", &N,
             N.getRawExtraData());
  }

  AssertDI(isScope(N.getRawScope()), "invalid scope", &N, N.getRawScope());
  AssertDI(isType(N.getRawBaseType()), "invalid base type", &N,
           N.getRawBaseType());

  if (N.getDWARFAddressSpace()) {
    AssertDI(N.getTag() == dwarf::DW_TAG_pointer_type ||
                 N.getTag() == dwarf::DW_TAG_reference_type,
             "DWARF address space only applies to pointer or reference types",
             &N);
  }
}

static bool hasConflictingReferenceFlags(unsigned Flags) {
  return (Flags & DINode::FlagLValueReference) &&
         (Flags & DINode::FlagRValueReference);
}

void Verifier::visitTemplateParams(const MDNode &N, const Metadata &RawParams) {
  auto *Params = dyn_cast<MDTuple>(&RawParams);
  AssertDI(Params, "invalid template params", &N, &RawParams);
  for (Metadata *Op : Params->operands()) {
    AssertDI(Op && isa<DITemplateParameter>(Op), "invalid template parameter",
             &N, Params, Op);
  }
}

void Verifier::visitDICompositeType(const DICompositeType &N) {
  // Common scope checks.
  visitDIScope(N);

  AssertDI(N.getTag() == dwarf::DW_TAG_array_type ||
               N.getTag() == dwarf::DW_TAG_structure_type ||
               N.getTag() == dwarf::DW_TAG_union_type ||
               N.getTag() == dwarf::DW_TAG_enumeration_type ||
               N.getTag() == dwarf::DW_TAG_class_type,
           "invalid tag", &N);

  AssertDI(isScope(N.getRawScope()), "invalid scope", &N, N.getRawScope());
  AssertDI(isType(N.getRawBaseType()), "invalid base type", &N,
           N.getRawBaseType());

  AssertDI(!N.getRawElements() || isa<MDTuple>(N.getRawElements()),
           "invalid composite elements", &N, N.getRawElements());
  AssertDI(isType(N.getRawVTableHolder()), "invalid vtable holder", &N,
           N.getRawVTableHolder());
  AssertDI(!hasConflictingReferenceFlags(N.getFlags()),
           "invalid reference flags", &N);
  if (auto *Params = N.getRawTemplateParams())
    visitTemplateParams(N, *Params);

  if (N.getTag() == dwarf::DW_TAG_class_type ||
      N.getTag() == dwarf::DW_TAG_union_type) {
    AssertDI(N.getFile() && !N.getFile()->getFilename().empty(),
             "class/union requires a filename", &N, N.getFile());
  }
}

void Verifier::visitDISubroutineType(const DISubroutineType &N) {
  AssertDI(N.getTag() == dwarf::DW_TAG_subroutine_type, "invalid tag", &N);
  if (auto *Types = N.getRawTypeArray()) {
    AssertDI(isa<MDTuple>(Types), "invalid composite elements", &N, Types);
    for (Metadata *Ty : N.getTypeArray()->operands()) {
      AssertDI(isType(Ty), "invalid subroutine type ref", &N, Types, Ty);
    }
  }
  AssertDI(!hasConflictingReferenceFlags(N.getFlags()),
           "invalid reference flags", &N);
}

void Verifier::visitDIFile(const DIFile &N) {
  AssertDI(N.getTag() == dwarf::DW_TAG_file_type, "invalid tag", &N);
  AssertDI((N.getChecksumKind() != DIFile::CSK_None ||
            N.getChecksum().empty()), "invalid checksum kind", &N);
}

void Verifier::visitDICompileUnit(const DICompileUnit &N) {
  AssertDI(N.isDistinct(), "compile units must be distinct", &N);
  AssertDI(N.getTag() == dwarf::DW_TAG_compile_unit, "invalid tag", &N);

  // Don't bother verifying the compilation directory or producer string
  // as those could be empty.
  AssertDI(N.getRawFile() && isa<DIFile>(N.getRawFile()), "invalid file", &N,
           N.getRawFile());
  AssertDI(!N.getFile()->getFilename().empty(), "invalid filename", &N,
           N.getFile());

  AssertDI((N.getEmissionKind() <= DICompileUnit::LastEmissionKind),
           "invalid emission kind", &N);

  if (auto *Array = N.getRawEnumTypes()) {
    AssertDI(isa<MDTuple>(Array), "invalid enum list", &N, Array);
    for (Metadata *Op : N.getEnumTypes()->operands()) {
      auto *Enum = dyn_cast_or_null<DICompositeType>(Op);
      AssertDI(Enum && Enum->getTag() == dwarf::DW_TAG_enumeration_type,
               "invalid enum type", &N, N.getEnumTypes(), Op);
    }
  }
  if (auto *Array = N.getRawRetainedTypes()) {
    AssertDI(isa<MDTuple>(Array), "invalid retained type list", &N, Array);
    for (Metadata *Op : N.getRetainedTypes()->operands()) {
      AssertDI(Op && (isa<DIType>(Op) ||
                      (isa<DISubprogram>(Op) &&
                       !cast<DISubprogram>(Op)->isDefinition())),
               "invalid retained type", &N, Op);
    }
  }
  if (auto *Array = N.getRawGlobalVariables()) {
    AssertDI(isa<MDTuple>(Array), "invalid global variable list", &N, Array);
    for (Metadata *Op : N.getGlobalVariables()->operands()) {
      AssertDI(Op && (isa<DIGlobalVariableExpression>(Op)),
               "invalid global variable ref", &N, Op);
    }
  }
  if (auto *Array = N.getRawImportedEntities()) {
    AssertDI(isa<MDTuple>(Array), "invalid imported entity list", &N, Array);
    for (Metadata *Op : N.getImportedEntities()->operands()) {
      AssertDI(Op && isa<DIImportedEntity>(Op), "invalid imported entity ref",
               &N, Op);
    }
  }
  if (auto *Array = N.getRawMacros()) {
    AssertDI(isa<MDTuple>(Array), "invalid macro list", &N, Array);
    for (Metadata *Op : N.getMacros()->operands()) {
      AssertDI(Op && isa<DIMacroNode>(Op), "invalid macro ref", &N, Op);
    }
  }
  CUVisited.insert(&N);
}

void Verifier::visitDISubprogram(const DISubprogram &N) {
  AssertDI(N.getTag() == dwarf::DW_TAG_subprogram, "invalid tag", &N);
  AssertDI(isScope(N.getRawScope()), "invalid scope", &N, N.getRawScope());
  if (auto *F = N.getRawFile())
    AssertDI(isa<DIFile>(F), "invalid file", &N, F);
  else
    AssertDI(N.getLine() == 0, "line specified with no file", &N, N.getLine());
  if (auto *T = N.getRawType())
    AssertDI(isa<DISubroutineType>(T), "invalid subroutine type", &N, T);
  AssertDI(isType(N.getRawContainingType()), "invalid containing type", &N,
           N.getRawContainingType());
  if (auto *Params = N.getRawTemplateParams())
    visitTemplateParams(N, *Params);
  if (auto *S = N.getRawDeclaration())
    AssertDI(isa<DISubprogram>(S) && !cast<DISubprogram>(S)->isDefinition(),
             "invalid subprogram declaration", &N, S);
  if (auto *RawVars = N.getRawVariables()) {
    auto *Vars = dyn_cast<MDTuple>(RawVars);
    AssertDI(Vars, "invalid variable list", &N, RawVars);
    for (Metadata *Op : Vars->operands()) {
      AssertDI(Op && isa<DILocalVariable>(Op), "invalid local variable", &N,
               Vars, Op);
    }
  }
  AssertDI(!hasConflictingReferenceFlags(N.getFlags()),
           "invalid reference flags", &N);

  auto *Unit = N.getRawUnit();
  if (N.isDefinition()) {
    // Subprogram definitions (not part of the type hierarchy).
    AssertDI(N.isDistinct(), "subprogram definitions must be distinct", &N);
    AssertDI(Unit, "subprogram definitions must have a compile unit", &N);
    AssertDI(isa<DICompileUnit>(Unit), "invalid unit type", &N, Unit);
  } else {
    // Subprogram declarations (part of the type hierarchy).
    AssertDI(!Unit, "subprogram declarations must not have a compile unit", &N);
  }
}

void Verifier::visitDILexicalBlockBase(const DILexicalBlockBase &N) {
  AssertDI(N.getTag() == dwarf::DW_TAG_lexical_block, "invalid tag", &N);
  AssertDI(N.getRawScope() && isa<DILocalScope>(N.getRawScope()),
           "invalid local scope", &N, N.getRawScope());
}

void Verifier::visitDILexicalBlock(const DILexicalBlock &N) {
  visitDILexicalBlockBase(N);

  AssertDI(N.getLine() || !N.getColumn(),
           "cannot have column info without line info", &N);
}

void Verifier::visitDILexicalBlockFile(const DILexicalBlockFile &N) {
  visitDILexicalBlockBase(N);
}

void Verifier::visitDINamespace(const DINamespace &N) {
  AssertDI(N.getTag() == dwarf::DW_TAG_namespace, "invalid tag", &N);
  if (auto *S = N.getRawScope())
    AssertDI(isa<DIScope>(S), "invalid scope ref", &N, S);
}

void Verifier::visitDIMacro(const DIMacro &N) {
  AssertDI(N.getMacinfoType() == dwarf::DW_MACINFO_define ||
               N.getMacinfoType() == dwarf::DW_MACINFO_undef,
           "invalid macinfo type", &N);
  AssertDI(!N.getName().empty(), "anonymous macro", &N);
  if (!N.getValue().empty()) {
    assert(N.getValue().data()[0] != ' ' && "Macro value has a space prefix");
  }
}

void Verifier::visitDIMacroFile(const DIMacroFile &N) {
  AssertDI(N.getMacinfoType() == dwarf::DW_MACINFO_start_file,
           "invalid macinfo type", &N);
  if (auto *F = N.getRawFile())
    AssertDI(isa<DIFile>(F), "invalid file", &N, F);

  if (auto *Array = N.getRawElements()) {
    AssertDI(isa<MDTuple>(Array), "invalid macro list", &N, Array);
    for (Metadata *Op : N.getElements()->operands()) {
      AssertDI(Op && isa<DIMacroNode>(Op), "invalid macro ref", &N, Op);
    }
  }
}

void Verifier::visitDIModule(const DIModule &N) {
  AssertDI(N.getTag() == dwarf::DW_TAG_module, "invalid tag", &N);
  AssertDI(!N.getName().empty(), "anonymous module", &N);
}

void Verifier::visitDITemplateParameter(const DITemplateParameter &N) {
  AssertDI(isType(N.getRawType()), "invalid type ref", &N, N.getRawType());
}

void Verifier::visitDITemplateTypeParameter(const DITemplateTypeParameter &N) {
  visitDITemplateParameter(N);

  AssertDI(N.getTag() == dwarf::DW_TAG_template_type_parameter, "invalid tag",
           &N);
}

void Verifier::visitDITemplateValueParameter(
    const DITemplateValueParameter &N) {
  visitDITemplateParameter(N);

  AssertDI(N.getTag() == dwarf::DW_TAG_template_value_parameter ||
               N.getTag() == dwarf::DW_TAG_GNU_template_template_param ||
               N.getTag() == dwarf::DW_TAG_GNU_template_parameter_pack,
           "invalid tag", &N);
}

void Verifier::visitDIVariable(const DIVariable &N) {
  if (auto *S = N.getRawScope())
    AssertDI(isa<DIScope>(S), "invalid scope", &N, S);
  AssertDI(isType(N.getRawType()), "invalid type ref", &N, N.getRawType());
  if (auto *F = N.getRawFile())
    AssertDI(isa<DIFile>(F), "invalid file", &N, F);
}

void Verifier::visitDIGlobalVariable(const DIGlobalVariable &N) {
  // Checks common to all variables.
  visitDIVariable(N);

  AssertDI(N.getTag() == dwarf::DW_TAG_variable, "invalid tag", &N);
  AssertDI(!N.getName().empty(), "missing global variable name", &N);
  if (auto *Member = N.getRawStaticDataMemberDeclaration()) {
    AssertDI(isa<DIDerivedType>(Member),
             "invalid static data member declaration", &N, Member);
  }
}

void Verifier::visitDILocalVariable(const DILocalVariable &N) {
  // Checks common to all variables.
  visitDIVariable(N);

  AssertDI(N.getTag() == dwarf::DW_TAG_variable, "invalid tag", &N);
  AssertDI(N.getRawScope() && isa<DILocalScope>(N.getRawScope()),
           "local variable requires a valid scope", &N, N.getRawScope());
}

void Verifier::visitDIExpression(const DIExpression &N) {
  AssertDI(N.isValid(), "invalid expression", &N);
}

void Verifier::visitDIGlobalVariableExpression(
    const DIGlobalVariableExpression &GVE) {
  AssertDI(GVE.getVariable(), "missing variable");
  if (auto *Var = GVE.getVariable())
    visitDIGlobalVariable(*Var);
  if (auto *Expr = GVE.getExpression())
    visitDIExpression(*Expr);
}

void Verifier::visitDIObjCProperty(const DIObjCProperty &N) {
  AssertDI(N.getTag() == dwarf::DW_TAG_APPLE_property, "invalid tag", &N);
  if (auto *T = N.getRawType())
    AssertDI(isType(T), "invalid type ref", &N, T);
  if (auto *F = N.getRawFile())
    AssertDI(isa<DIFile>(F), "invalid file", &N, F);
}

void Verifier::visitDIImportedEntity(const DIImportedEntity &N) {
  AssertDI(N.getTag() == dwarf::DW_TAG_imported_module ||
               N.getTag() == dwarf::DW_TAG_imported_declaration,
           "invalid tag", &N);
  if (auto *S = N.getRawScope())
    AssertDI(isa<DIScope>(S), "invalid scope for imported entity", &N, S);
  AssertDI(isDINode(N.getRawEntity()), "invalid imported entity", &N,
           N.getRawEntity());
}

void Verifier::visitComdat(const Comdat &C) {
  // The Module is invalid if the GlobalValue has private linkage.  Entities
  // with private linkage don't have entries in the symbol table.
  if (const GlobalValue *GV = M.getNamedValue(C.getName()))
    Assert(!GV->hasPrivateLinkage(), "comdat global value has private linkage",
           GV);
}

void Verifier::visitModuleIdents(const Module &M) {
  const NamedMDNode *Idents = M.getNamedMetadata("llvm.ident");
  if (!Idents) 
    return;
  
  // llvm.ident takes a list of metadata entry. Each entry has only one string.
  // Scan each llvm.ident entry and make sure that this requirement is met.
  for (const MDNode *N : Idents->operands()) {
    Assert(N->getNumOperands() == 1,
           "incorrect number of operands in llvm.ident metadata", N);
    Assert(dyn_cast_or_null<MDString>(N->getOperand(0)),
           ("invalid value for llvm.ident metadata entry operand"
            "(the operand should be a string)"),
           N->getOperand(0));
  } 
}

void Verifier::visitModuleFlags(const Module &M) {
  const NamedMDNode *Flags = M.getModuleFlagsMetadata();
  if (!Flags) return;

  // Scan each flag, and track the flags and requirements.
  DenseMap<const MDString*, const MDNode*> SeenIDs;
  SmallVector<const MDNode*, 16> Requirements;
  for (const MDNode *MDN : Flags->operands())
    visitModuleFlag(MDN, SeenIDs, Requirements);

  // Validate that the requirements in the module are valid.
  for (const MDNode *Requirement : Requirements) {
    const MDString *Flag = cast<MDString>(Requirement->getOperand(0));
    const Metadata *ReqValue = Requirement->getOperand(1);

    const MDNode *Op = SeenIDs.lookup(Flag);
    if (!Op) {
      CheckFailed("invalid requirement on flag, flag is not present in module",
                  Flag);
      continue;
    }

    if (Op->getOperand(2) != ReqValue) {
      CheckFailed(("invalid requirement on flag, "
                   "flag does not have the required value"),
                  Flag);
      continue;
    }
  }
}

void
Verifier::visitModuleFlag(const MDNode *Op,
                          DenseMap<const MDString *, const MDNode *> &SeenIDs,
                          SmallVectorImpl<const MDNode *> &Requirements) {
  // Each module flag should have three arguments, the merge behavior (a
  // constant int), the flag ID (an MDString), and the value.
  Assert(Op->getNumOperands() == 3,
         "incorrect number of operands in module flag", Op);
  Module::ModFlagBehavior MFB;
  if (!Module::isValidModFlagBehavior(Op->getOperand(0), MFB)) {
    Assert(
        mdconst::dyn_extract_or_null<ConstantInt>(Op->getOperand(0)),
        "invalid behavior operand in module flag (expected constant integer)",
        Op->getOperand(0));
    Assert(false,
           "invalid behavior operand in module flag (unexpected constant)",
           Op->getOperand(0));
  }
  MDString *ID = dyn_cast_or_null<MDString>(Op->getOperand(1));
  Assert(ID, "invalid ID operand in module flag (expected metadata string)",
         Op->getOperand(1));

  // Sanity check the values for behaviors with additional requirements.
  switch (MFB) {
  case Module::Error:
  case Module::Warning:
  case Module::Override:
    // These behavior types accept any value.
    break;

  case Module::Require: {
    // The value should itself be an MDNode with two operands, a flag ID (an
    // MDString), and a value.
    MDNode *Value = dyn_cast<MDNode>(Op->getOperand(2));
    Assert(Value && Value->getNumOperands() == 2,
           "invalid value for 'require' module flag (expected metadata pair)",
           Op->getOperand(2));
    Assert(isa<MDString>(Value->getOperand(0)),
           ("invalid value for 'require' module flag "
            "(first value operand should be a string)"),
           Value->getOperand(0));

    // Append it to the list of requirements, to check once all module flags are
    // scanned.
    Requirements.push_back(Value);
    break;
  }

  case Module::Append:
  case Module::AppendUnique: {
    // These behavior types require the operand be an MDNode.
    Assert(isa<MDNode>(Op->getOperand(2)),
           "invalid value for 'append'-type module flag "
           "(expected a metadata node)",
           Op->getOperand(2));
    break;
  }
  }

  // Unless this is a "requires" flag, check the ID is unique.
  if (MFB != Module::Require) {
    bool Inserted = SeenIDs.insert(std::make_pair(ID, Op)).second;
    Assert(Inserted,
           "module flag identifiers must be unique (or of 'require' type)", ID);
  }
}

void Verifier::verifyAttributeTypes(AttributeSet Attrs, unsigned Idx,
                                    bool isFunction, const Value *V) {
  unsigned Slot = ~0U;
  for (unsigned I = 0, E = Attrs.getNumSlots(); I != E; ++I)
    if (Attrs.getSlotIndex(I) == Idx) {
      Slot = I;
      break;
    }

  assert(Slot != ~0U && "Attribute set inconsistency!");

  for (AttributeSet::iterator I = Attrs.begin(Slot), E = Attrs.end(Slot);
         I != E; ++I) {
    if (I->isStringAttribute())
      continue;

    if (I->getKindAsEnum() == Attribute::NoReturn ||
        I->getKindAsEnum() == Attribute::NoUnwind ||
        I->getKindAsEnum() == Attribute::NoInline ||
        I->getKindAsEnum() == Attribute::AlwaysInline ||
        I->getKindAsEnum() == Attribute::OptimizeForSize ||
        I->getKindAsEnum() == Attribute::StackProtect ||
        I->getKindAsEnum() == Attribute::StackProtectReq ||
        I->getKindAsEnum() == Attribute::StackProtectStrong ||
        I->getKindAsEnum() == Attribute::SafeStack ||
        I->getKindAsEnum() == Attribute::NoRedZone ||
        I->getKindAsEnum() == Attribute::NoImplicitFloat ||
        I->getKindAsEnum() == Attribute::Naked ||
        I->getKindAsEnum() == Attribute::InlineHint ||
        I->getKindAsEnum() == Attribute::StackAlignment ||
        I->getKindAsEnum() == Attribute::UWTable ||
        I->getKindAsEnum() == Attribute::NonLazyBind ||
        I->getKindAsEnum() == Attribute::ReturnsTwice ||
        I->getKindAsEnum() == Attribute::SanitizeAddress ||
        I->getKindAsEnum() == Attribute::SanitizeThread ||
        I->getKindAsEnum() == Attribute::SanitizeMemory ||
        I->getKindAsEnum() == Attribute::MinSize ||
        I->getKindAsEnum() == Attribute::NoDuplicate ||
        I->getKindAsEnum() == Attribute::Builtin ||
        I->getKindAsEnum() == Attribute::NoBuiltin ||
        I->getKindAsEnum() == Attribute::Cold ||
        I->getKindAsEnum() == Attribute::OptimizeNone ||
        I->getKindAsEnum() == Attribute::JumpTable ||
        I->getKindAsEnum() == Attribute::Convergent ||
        I->getKindAsEnum() == Attribute::ArgMemOnly ||
        I->getKindAsEnum() == Attribute::NoRecurse ||
        I->getKindAsEnum() == Attribute::InaccessibleMemOnly ||
        I->getKindAsEnum() == Attribute::InaccessibleMemOrArgMemOnly ||
        I->getKindAsEnum() == Attribute::AllocSize) {
      if (!isFunction) {
        CheckFailed("Attribute '" + I->getAsString() +
                    "' only applies to functions!", V);
        return;
      }
    } else if (I->getKindAsEnum() == Attribute::ReadOnly ||
               I->getKindAsEnum() == Attribute::WriteOnly ||
               I->getKindAsEnum() == Attribute::ReadNone) {
      if (Idx == 0) {
        CheckFailed("Attribute '" + I->getAsString() +
                    "' does not apply to function returns");
        return;
      }
    } else if (isFunction) {
      CheckFailed("Attribute '" + I->getAsString() +
                  "' does not apply to functions!", V);
      return;
    }
  }
}

// VerifyParameterAttrs - Check the given attributes for an argument or return
// value of the specified type.  The value V is printed in error messages.
void Verifier::verifyParameterAttrs(AttributeSet Attrs, unsigned Idx, Type *Ty,
                                    bool isReturnValue, const Value *V) {
  if (!Attrs.hasAttributes(Idx))
    return;

  verifyAttributeTypes(Attrs, Idx, false, V);

  if (isReturnValue)
    Assert(!Attrs.hasAttribute(Idx, Attribute::ByVal) &&
               !Attrs.hasAttribute(Idx, Attribute::Nest) &&
               !Attrs.hasAttribute(Idx, Attribute::StructRet) &&
               !Attrs.hasAttribute(Idx, Attribute::NoCapture) &&
               !Attrs.hasAttribute(Idx, Attribute::Returned) &&
               !Attrs.hasAttribute(Idx, Attribute::InAlloca) &&
               !Attrs.hasAttribute(Idx, Attribute::SwiftSelf) &&
               !Attrs.hasAttribute(Idx, Attribute::SwiftError),
           "Attributes 'byval', 'inalloca', 'nest', 'sret', 'nocapture', "
           "'returned', 'swiftself', and 'swifterror' do not apply to return "
           "values!",
           V);

  // Check for mutually incompatible attributes.  Only inreg is compatible with
  // sret.
  unsigned AttrCount = 0;
  AttrCount += Attrs.hasAttribute(Idx, Attribute::ByVal);
  AttrCount += Attrs.hasAttribute(Idx, Attribute::InAlloca);
  AttrCount += Attrs.hasAttribute(Idx, Attribute::StructRet) ||
               Attrs.hasAttribute(Idx, Attribute::InReg);
  AttrCount += Attrs.hasAttribute(Idx, Attribute::Nest);
  Assert(AttrCount <= 1, "Attributes 'byval', 'inalloca', 'inreg', 'nest', "
                         "and 'sret' are incompatible!",
         V);

  Assert(!(Attrs.hasAttribute(Idx, Attribute::InAlloca) &&
           Attrs.hasAttribute(Idx, Attribute::ReadOnly)),
         "Attributes "
         "'inalloca and readonly' are incompatible!",
         V);

  Assert(!(Attrs.hasAttribute(Idx, Attribute::StructRet) &&
           Attrs.hasAttribute(Idx, Attribute::Returned)),
         "Attributes "
         "'sret and returned' are incompatible!",
         V);

  Assert(!(Attrs.hasAttribute(Idx, Attribute::ZExt) &&
           Attrs.hasAttribute(Idx, Attribute::SExt)),
         "Attributes "
         "'zeroext and signext' are incompatible!",
         V);

  Assert(!(Attrs.hasAttribute(Idx, Attribute::ReadNone) &&
           Attrs.hasAttribute(Idx, Attribute::ReadOnly)),
         "Attributes "
         "'readnone and readonly' are incompatible!",
         V);

  Assert(!(Attrs.hasAttribute(Idx, Attribute::ReadNone) &&
           Attrs.hasAttribute(Idx, Attribute::WriteOnly)),
         "Attributes "
         "'readnone and writeonly' are incompatible!",
         V);

  Assert(!(Attrs.hasAttribute(Idx, Attribute::ReadOnly) &&
           Attrs.hasAttribute(Idx, Attribute::WriteOnly)),
         "Attributes "
         "'readonly and writeonly' are incompatible!",
         V);

  Assert(!(Attrs.hasAttribute(Idx, Attribute::NoInline) &&
           Attrs.hasAttribute(Idx, Attribute::AlwaysInline)),
         "Attributes "
         "'noinline and alwaysinline' are incompatible!",
         V);

  Assert(
      !AttrBuilder(Attrs, Idx).overlaps(AttributeFuncs::typeIncompatible(Ty)),
      "Wrong types for attribute: " +
          AttributeSet::get(Context, Idx, AttributeFuncs::typeIncompatible(Ty))
              .getAsString(Idx),
      V);

  if (PointerType *PTy = dyn_cast<PointerType>(Ty)) {
    SmallPtrSet<Type*, 4> Visited;
    if (!PTy->getElementType()->isSized(&Visited)) {
      Assert(!Attrs.hasAttribute(Idx, Attribute::ByVal) &&
                 !Attrs.hasAttribute(Idx, Attribute::InAlloca),
             "Attributes 'byval' and 'inalloca' do not support unsized types!",
             V);
    }
    if (!isa<PointerType>(PTy->getElementType()))
      Assert(!Attrs.hasAttribute(Idx, Attribute::SwiftError),
             "Attribute 'swifterror' only applies to parameters "
             "with pointer to pointer type!",
             V);
  } else {
    Assert(!Attrs.hasAttribute(Idx, Attribute::ByVal),
           "Attribute 'byval' only applies to parameters with pointer type!",
           V);
    Assert(!Attrs.hasAttribute(Idx, Attribute::SwiftError),
           "Attribute 'swifterror' only applies to parameters "
           "with pointer type!",
           V);
  }
}

// Check parameter attributes against a function type.
// The value V is printed in error messages.
void Verifier::verifyFunctionAttrs(FunctionType *FT, AttributeSet Attrs,
                                   const Value *V) {
  if (Attrs.isEmpty())
    return;

  bool SawNest = false;
  bool SawReturned = false;
  bool SawSRet = false;
  bool SawSwiftSelf = false;
  bool SawSwiftError = false;

  for (unsigned i = 0, e = Attrs.getNumSlots(); i != e; ++i) {
    unsigned Idx = Attrs.getSlotIndex(i);

    Type *Ty;
    if (Idx == 0)
      Ty = FT->getReturnType();
    else if (Idx-1 < FT->getNumParams())
      Ty = FT->getParamType(Idx-1);
    else
      break;  // VarArgs attributes, verified elsewhere.

    verifyParameterAttrs(Attrs, Idx, Ty, Idx == 0, V);

    if (Idx == 0)
      continue;

    if (Attrs.hasAttribute(Idx, Attribute::Nest)) {
      Assert(!SawNest, "More than one parameter has attribute nest!", V);
      SawNest = true;
    }

    if (Attrs.hasAttribute(Idx, Attribute::Returned)) {
      Assert(!SawReturned, "More than one parameter has attribute returned!",
             V);
      Assert(Ty->canLosslesslyBitCastTo(FT->getReturnType()),
             "Incompatible "
             "argument and return types for 'returned' attribute",
             V);
      SawReturned = true;
    }

    if (Attrs.hasAttribute(Idx, Attribute::StructRet)) {
      Assert(!SawSRet, "Cannot have multiple 'sret' parameters!", V);
      Assert(Idx == 1 || Idx == 2,
             "Attribute 'sret' is not on first or second parameter!", V);
      SawSRet = true;
    }

    if (Attrs.hasAttribute(Idx, Attribute::SwiftSelf)) {
      Assert(!SawSwiftSelf, "Cannot have multiple 'swiftself' parameters!", V);
      SawSwiftSelf = true;
    }

    if (Attrs.hasAttribute(Idx, Attribute::SwiftError)) {
      Assert(!SawSwiftError, "Cannot have multiple 'swifterror' parameters!",
             V);
      SawSwiftError = true;
    }

    if (Attrs.hasAttribute(Idx, Attribute::InAlloca)) {
      Assert(Idx == FT->getNumParams(), "inalloca isn't on the last parameter!",
             V);
    }
  }

  if (!Attrs.hasAttributes(AttributeSet::FunctionIndex))
    return;

  verifyAttributeTypes(Attrs, AttributeSet::FunctionIndex, true, V);

  Assert(
      !(Attrs.hasAttribute(AttributeSet::FunctionIndex, Attribute::ReadNone) &&
        Attrs.hasAttribute(AttributeSet::FunctionIndex, Attribute::ReadOnly)),
      "Attributes 'readnone and readonly' are incompatible!", V);

  Assert(
      !(Attrs.hasAttribute(AttributeSet::FunctionIndex, Attribute::ReadNone) &&
        Attrs.hasAttribute(AttributeSet::FunctionIndex, Attribute::WriteOnly)),
      "Attributes 'readnone and writeonly' are incompatible!", V);

  Assert(
      !(Attrs.hasAttribute(AttributeSet::FunctionIndex, Attribute::ReadOnly) &&
        Attrs.hasAttribute(AttributeSet::FunctionIndex, Attribute::WriteOnly)),
      "Attributes 'readonly and writeonly' are incompatible!", V);

  Assert(
      !(Attrs.hasAttribute(AttributeSet::FunctionIndex, Attribute::ReadNone) &&
        Attrs.hasAttribute(AttributeSet::FunctionIndex, 
                           Attribute::InaccessibleMemOrArgMemOnly)),
      "Attributes 'readnone and inaccessiblemem_or_argmemonly' are incompatible!", V);

  Assert(
      !(Attrs.hasAttribute(AttributeSet::FunctionIndex, Attribute::ReadNone) &&
        Attrs.hasAttribute(AttributeSet::FunctionIndex, 
                           Attribute::InaccessibleMemOnly)),
      "Attributes 'readnone and inaccessiblememonly' are incompatible!", V);

  Assert(
      !(Attrs.hasAttribute(AttributeSet::FunctionIndex, Attribute::NoInline) &&
        Attrs.hasAttribute(AttributeSet::FunctionIndex,
                           Attribute::AlwaysInline)),
      "Attributes 'noinline and alwaysinline' are incompatible!", V);

  if (Attrs.hasAttribute(AttributeSet::FunctionIndex, 
                         Attribute::OptimizeNone)) {
    Assert(Attrs.hasAttribute(AttributeSet::FunctionIndex, Attribute::NoInline),
           "Attribute 'optnone' requires 'noinline'!", V);

    Assert(!Attrs.hasAttribute(AttributeSet::FunctionIndex,
                               Attribute::OptimizeForSize),
           "Attributes 'optsize and optnone' are incompatible!", V);

    Assert(!Attrs.hasAttribute(AttributeSet::FunctionIndex, Attribute::MinSize),
           "Attributes 'minsize and optnone' are incompatible!", V);
  }

  if (Attrs.hasAttribute(AttributeSet::FunctionIndex,
                         Attribute::JumpTable)) {
    const GlobalValue *GV = cast<GlobalValue>(V);
    Assert(GV->hasGlobalUnnamedAddr(),
           "Attribute 'jumptable' requires 'unnamed_addr'", V);
  }

  if (Attrs.hasAttribute(AttributeSet::FunctionIndex, Attribute::AllocSize)) {
    std::pair<unsigned, Optional<unsigned>> Args =
        Attrs.getAllocSizeArgs(AttributeSet::FunctionIndex);

    auto CheckParam = [&](StringRef Name, unsigned ParamNo) {
      if (ParamNo >= FT->getNumParams()) {
        CheckFailed("'allocsize' " + Name + " argument is out of bounds", V);
        return false;
      }

      if (!FT->getParamType(ParamNo)->isIntegerTy()) {
        CheckFailed("'allocsize' " + Name +
                        " argument must refer to an integer parameter",
                    V);
        return false;
      }

      return true;
    };

    if (!CheckParam("element size", Args.first))
      return;

    if (Args.second && !CheckParam("number of elements", *Args.second))
      return;
  }
}

void Verifier::verifyFunctionMetadata(
    ArrayRef<std::pair<unsigned, MDNode *>> MDs) {
  for (const auto &Pair : MDs) {
    if (Pair.first == LLVMContext::MD_prof) {
      MDNode *MD = Pair.second;
      Assert(MD->getNumOperands() == 2,
             "!prof annotations should have exactly 2 operands", MD);

      // Check first operand.
      Assert(MD->getOperand(0) != nullptr, "first operand should not be null",
             MD);
      Assert(isa<MDString>(MD->getOperand(0)),
             "expected string with name of the !prof annotation", MD);
      MDString *MDS = cast<MDString>(MD->getOperand(0));
      StringRef ProfName = MDS->getString();
      Assert(ProfName.equals("function_entry_count"),
             "first operand should be 'function_entry_count'", MD);

      // Check second operand.
      Assert(MD->getOperand(1) != nullptr, "second operand should not be null",
             MD);
      Assert(isa<ConstantAsMetadata>(MD->getOperand(1)),
             "expected integer argument to function_entry_count", MD);
    }
  }
}

void Verifier::visitConstantExprsRecursively(const Constant *EntryC) {
  if (!ConstantExprVisited.insert(EntryC).second)
    return;

  SmallVector<const Constant *, 16> Stack;
  Stack.push_back(EntryC);

  while (!Stack.empty()) {
    const Constant *C = Stack.pop_back_val();

    // Check this constant expression.
    if (const auto *CE = dyn_cast<ConstantExpr>(C))
      visitConstantExpr(CE);

    if (const auto *GV = dyn_cast<GlobalValue>(C)) {
      // Global Values get visited separately, but we do need to make sure
      // that the global value is in the correct module
      Assert(GV->getParent() == &M, "Referencing global in another module!",
             EntryC, &M, GV, GV->getParent());
      continue;
    }

    // Visit all sub-expressions.
    for (const Use &U : C->operands()) {
      const auto *OpC = dyn_cast<Constant>(U);
      if (!OpC)
        continue;
      if (!ConstantExprVisited.insert(OpC).second)
        continue;
      Stack.push_back(OpC);
    }
  }
}

void Verifier::visitConstantExpr(const ConstantExpr *CE) {
  if (CE->getOpcode() == Instruction::BitCast)
    Assert(CastInst::castIsValid(Instruction::BitCast, CE->getOperand(0),
                                 CE->getType()),
           "Invalid bitcast", CE);

  if (CE->getOpcode() == Instruction::IntToPtr ||
      CE->getOpcode() == Instruction::PtrToInt) {
    auto *PtrTy = CE->getOpcode() == Instruction::IntToPtr
                      ? CE->getType()
                      : CE->getOperand(0)->getType();
    StringRef Msg = CE->getOpcode() == Instruction::IntToPtr
                        ? "inttoptr not supported for non-integral pointers"
                        : "ptrtoint not supported for non-integral pointers";
    Assert(
        !DL.isNonIntegralPointerType(cast<PointerType>(PtrTy->getScalarType())),
        Msg);
  }
}

bool Verifier::verifyAttributeCount(AttributeSet Attrs, unsigned Params) {
  if (Attrs.getNumSlots() == 0)
    return true;

  unsigned LastSlot = Attrs.getNumSlots() - 1;
  unsigned LastIndex = Attrs.getSlotIndex(LastSlot);
  if (LastIndex <= Params
      || (LastIndex == AttributeSet::FunctionIndex
          && (LastSlot == 0 || Attrs.getSlotIndex(LastSlot - 1) <= Params)))
    return true;

  return false;
}

/// Verify that statepoint intrinsic is well formed.
void Verifier::verifyStatepoint(ImmutableCallSite CS) {
  assert(CS.getCalledFunction() &&
         CS.getCalledFunction()->getIntrinsicID() ==
           Intrinsic::experimental_gc_statepoint);

  const Instruction &CI = *CS.getInstruction();

  Assert(!CS.doesNotAccessMemory() && !CS.onlyReadsMemory() &&
         !CS.onlyAccessesArgMemory(),
         "gc.statepoint must read and write all memory to preserve "
         "reordering restrictions required by safepoint semantics",
         &CI);

  const Value *IDV = CS.getArgument(0);
  Assert(isa<ConstantInt>(IDV), "gc.statepoint ID must be a constant integer",
         &CI);

  const Value *NumPatchBytesV = CS.getArgument(1);
  Assert(isa<ConstantInt>(NumPatchBytesV),
         "gc.statepoint number of patchable bytes must be a constant integer",
         &CI);
  const int64_t NumPatchBytes =
      cast<ConstantInt>(NumPatchBytesV)->getSExtValue();
  assert(isInt<32>(NumPatchBytes) && "NumPatchBytesV is an i32!");
  Assert(NumPatchBytes >= 0, "gc.statepoint number of patchable bytes must be "
                             "positive",
         &CI);

  const Value *Target = CS.getArgument(2);
  auto *PT = dyn_cast<PointerType>(Target->getType());
  Assert(PT && PT->getElementType()->isFunctionTy(),
         "gc.statepoint callee must be of function pointer type", &CI, Target);
  FunctionType *TargetFuncType = cast<FunctionType>(PT->getElementType());

  const Value *NumCallArgsV = CS.getArgument(3);
  Assert(isa<ConstantInt>(NumCallArgsV),
         "gc.statepoint number of arguments to underlying call "
         "must be constant integer",
         &CI);
  const int NumCallArgs = cast<ConstantInt>(NumCallArgsV)->getZExtValue();
  Assert(NumCallArgs >= 0,
         "gc.statepoint number of arguments to underlying call "
         "must be positive",
         &CI);
  const int NumParams = (int)TargetFuncType->getNumParams();
  if (TargetFuncType->isVarArg()) {
    Assert(NumCallArgs >= NumParams,
           "gc.statepoint mismatch in number of vararg call args", &CI);

    // TODO: Remove this limitation
    Assert(TargetFuncType->getReturnType()->isVoidTy(),
           "gc.statepoint doesn't support wrapping non-void "
           "vararg functions yet",
           &CI);
  } else
    Assert(NumCallArgs == NumParams,
           "gc.statepoint mismatch in number of call args", &CI);

  const Value *FlagsV = CS.getArgument(4);
  Assert(isa<ConstantInt>(FlagsV),
         "gc.statepoint flags must be constant integer", &CI);
  const uint64_t Flags = cast<ConstantInt>(FlagsV)->getZExtValue();
  Assert((Flags & ~(uint64_t)StatepointFlags::MaskAll) == 0,
         "unknown flag used in gc.statepoint flags argument", &CI);

  // Verify that the types of the call parameter arguments match
  // the type of the wrapped callee.
  for (int i = 0; i < NumParams; i++) {
    Type *ParamType = TargetFuncType->getParamType(i);
    Type *ArgType = CS.getArgument(5 + i)->getType();
    Assert(ArgType == ParamType,
           "gc.statepoint call argument does not match wrapped "
           "function type",
           &CI);
  }

  const int EndCallArgsInx = 4 + NumCallArgs;

  const Value *NumTransitionArgsV = CS.getArgument(EndCallArgsInx+1);
  Assert(isa<ConstantInt>(NumTransitionArgsV),
         "gc.statepoint number of transition arguments "
         "must be constant integer",
         &CI);
  const int NumTransitionArgs =
      cast<ConstantInt>(NumTransitionArgsV)->getZExtValue();
  Assert(NumTransitionArgs >= 0,
         "gc.statepoint number of transition arguments must be positive", &CI);
  const int EndTransitionArgsInx = EndCallArgsInx + 1 + NumTransitionArgs;

  const Value *NumDeoptArgsV = CS.getArgument(EndTransitionArgsInx+1);
  Assert(isa<ConstantInt>(NumDeoptArgsV),
         "gc.statepoint number of deoptimization arguments "
         "must be constant integer",
         &CI);
  const int NumDeoptArgs = cast<ConstantInt>(NumDeoptArgsV)->getZExtValue();
  Assert(NumDeoptArgs >= 0, "gc.statepoint number of deoptimization arguments "
                            "must be positive",
         &CI);

  const int ExpectedNumArgs =
      7 + NumCallArgs + NumTransitionArgs + NumDeoptArgs;
  Assert(ExpectedNumArgs <= (int)CS.arg_size(),
         "gc.statepoint too few arguments according to length fields", &CI);

  // Check that the only uses of this gc.statepoint are gc.result or 
  // gc.relocate calls which are tied to this statepoint and thus part
  // of the same statepoint sequence
  for (const User *U : CI.users()) {
    const CallInst *Call = dyn_cast<const CallInst>(U);
    Assert(Call, "illegal use of statepoint token", &CI, U);
    if (!Call) continue;
    Assert(isa<GCRelocateInst>(Call) || isa<GCResultInst>(Call),
           "gc.result or gc.relocate are the only value uses "
           "of a gc.statepoint",
           &CI, U);
    if (isa<GCResultInst>(Call)) {
      Assert(Call->getArgOperand(0) == &CI,
             "gc.result connected to wrong gc.statepoint", &CI, Call);
    } else if (isa<GCRelocateInst>(Call)) {
      Assert(Call->getArgOperand(0) == &CI,
             "gc.relocate connected to wrong gc.statepoint", &CI, Call);
    }
  }

  // Note: It is legal for a single derived pointer to be listed multiple
  // times.  It's non-optimal, but it is legal.  It can also happen after
  // insertion if we strip a bitcast away.
  // Note: It is really tempting to check that each base is relocated and
  // that a derived pointer is never reused as a base pointer.  This turns
  // out to be problematic since optimizations run after safepoint insertion
  // can recognize equality properties that the insertion logic doesn't know
  // about.  See example statepoint.ll in the verifier subdirectory
}

void Verifier::verifyFrameRecoverIndices() {
  for (auto &Counts : FrameEscapeInfo) {
    Function *F = Counts.first;
    unsigned EscapedObjectCount = Counts.second.first;
    unsigned MaxRecoveredIndex = Counts.second.second;
    Assert(MaxRecoveredIndex <= EscapedObjectCount,
           "all indices passed to llvm.localrecover must be less than the "
           "number of arguments passed ot llvm.localescape in the parent "
           "function",
           F);
  }
}

static Instruction *getSuccPad(TerminatorInst *Terminator) {
  BasicBlock *UnwindDest;
  if (auto *II = dyn_cast<InvokeInst>(Terminator))
    UnwindDest = II->getUnwindDest();
  else if (auto *CSI = dyn_cast<CatchSwitchInst>(Terminator))
    UnwindDest = CSI->getUnwindDest();
  else
    UnwindDest = cast<CleanupReturnInst>(Terminator)->getUnwindDest();
  return UnwindDest->getFirstNonPHI();
}

void Verifier::verifySiblingFuncletUnwinds() {
  SmallPtrSet<Instruction *, 8> Visited;
  SmallPtrSet<Instruction *, 8> Active;
  for (const auto &Pair : SiblingFuncletInfo) {
    Instruction *PredPad = Pair.first;
    if (Visited.count(PredPad))
      continue;
    Active.insert(PredPad);
    TerminatorInst *Terminator = Pair.second;
    do {
      Instruction *SuccPad = getSuccPad(Terminator);
      if (Active.count(SuccPad)) {
        // Found a cycle; report error
        Instruction *CyclePad = SuccPad;
        SmallVector<Instruction *, 8> CycleNodes;
        do {
          CycleNodes.push_back(CyclePad);
          TerminatorInst *CycleTerminator = SiblingFuncletInfo[CyclePad];
          if (CycleTerminator != CyclePad)
            CycleNodes.push_back(CycleTerminator);
          CyclePad = getSuccPad(CycleTerminator);
        } while (CyclePad != SuccPad);
        Assert(false, "EH pads can't handle each other's exceptions",
               ArrayRef<Instruction *>(CycleNodes));
      }
      // Don't re-walk a node we've already checked
      if (!Visited.insert(SuccPad).second)
        break;
      // Walk to this successor if it has a map entry.
      PredPad = SuccPad;
      auto TermI = SiblingFuncletInfo.find(PredPad);
      if (TermI == SiblingFuncletInfo.end())
        break;
      Terminator = TermI->second;
      Active.insert(PredPad);
    } while (true);
    // Each node only has one successor, so we've walked all the active
    // nodes' successors.
    Active.clear();
  }
}

// visitFunction - Verify that a function is ok.
//
void Verifier::visitFunction(const Function &F) {
  visitGlobalValue(F);

  // Check function arguments.
  FunctionType *FT = F.getFunctionType();
  unsigned NumArgs = F.arg_size();

  Assert(&Context == &F.getContext(),
         "Function context does not match Module context!", &F);

  Assert(!F.hasCommonLinkage(), "Functions may not have common linkage", &F);
  Assert(FT->getNumParams() == NumArgs,
         "# formal arguments must match # of arguments for function type!", &F,
         FT);
  Assert(F.getReturnType()->isFirstClassType() ||
             F.getReturnType()->isVoidTy() || F.getReturnType()->isStructTy(),
         "Functions cannot return aggregate values!", &F);

  Assert(!F.hasStructRetAttr() || F.getReturnType()->isVoidTy(),
         "Invalid struct return type!", &F);

  AttributeSet Attrs = F.getAttributes();

  Assert(verifyAttributeCount(Attrs, FT->getNumParams()),
         "Attribute after last parameter!", &F);

  // Check function attributes.
  verifyFunctionAttrs(FT, Attrs, &F);

  // On function declarations/definitions, we do not support the builtin
  // attribute. We do not check this in VerifyFunctionAttrs since that is
  // checking for Attributes that can/can not ever be on functions.
  Assert(!Attrs.hasAttribute(AttributeSet::FunctionIndex, Attribute::Builtin),
         "Attribute 'builtin' can only be applied to a callsite.", &F);

  // Check that this function meets the restrictions on this calling convention.
  // Sometimes varargs is used for perfectly forwarding thunks, so some of these
  // restrictions can be lifted.
  switch (F.getCallingConv()) {
  default:
  case CallingConv::C:
    break;
  case CallingConv::Fast:
  case CallingConv::Cold:
  case CallingConv::Intel_OCL_BI:
  case CallingConv::PTX_Kernel:
  case CallingConv::PTX_Device:
    Assert(!F.isVarArg(), "Calling convention does not support varargs or "
                          "perfect forwarding!",
           &F);
    break;
  }

  bool isLLVMdotName = F.getName().size() >= 5 &&
                       F.getName().substr(0, 5) == "llvm.";

  // Check that the argument values match the function type for this function...
  unsigned i = 0;
  for (const Argument &Arg : F.args()) {
    Assert(Arg.getType() == FT->getParamType(i),
           "Argument value does not match function argument type!", &Arg,
           FT->getParamType(i));
    Assert(Arg.getType()->isFirstClassType(),
           "Function arguments must have first-class types!", &Arg);
    if (!isLLVMdotName) {
      Assert(!Arg.getType()->isMetadataTy(),
             "Function takes metadata but isn't an intrinsic", &Arg, &F);
      Assert(!Arg.getType()->isTokenTy(),
             "Function takes token but isn't an intrinsic", &Arg, &F);
    }

    // Check that swifterror argument is only used by loads and stores.
    if (Attrs.hasAttribute(i+1, Attribute::SwiftError)) {
      verifySwiftErrorValue(&Arg);
    }
    ++i;
  }

  if (!isLLVMdotName)
    Assert(!F.getReturnType()->isTokenTy(),
           "Functions returns a token but isn't an intrinsic", &F);

  // Get the function metadata attachments.
  SmallVector<std::pair<unsigned, MDNode *>, 4> MDs;
  F.getAllMetadata(MDs);
  assert(F.hasMetadata() != MDs.empty() && "Bit out-of-sync");
  verifyFunctionMetadata(MDs);

  // Check validity of the personality function
  if (F.hasPersonalityFn()) {
    auto *Per = dyn_cast<Function>(F.getPersonalityFn()->stripPointerCasts());
    if (Per)
      Assert(Per->getParent() == F.getParent(),
             "Referencing personality function in another module!",
             &F, F.getParent(), Per, Per->getParent());
  }

  if (F.isMaterializable()) {
    // Function has a body somewhere we can't see.
    Assert(MDs.empty(), "unmaterialized function cannot have metadata", &F,
           MDs.empty() ? nullptr : MDs.front().second);
  } else if (F.isDeclaration()) {
    for (const auto &I : MDs) {
      AssertDI(I.first != LLVMContext::MD_dbg,
               "function declaration may not have a !dbg attachment", &F);
      Assert(I.first != LLVMContext::MD_prof,
             "function declaration may not have a !prof attachment", &F);

      // Verify the metadata itself.
      visitMDNode(*I.second);
    }
    Assert(!F.hasPersonalityFn(),
           "Function declaration shouldn't have a personality routine", &F);
  } else {
    // Verify that this function (which has a body) is not named "llvm.*".  It
    // is not legal to define intrinsics.
    Assert(!isLLVMdotName, "llvm intrinsics cannot be defined!", &F);

    // Check the entry node
    const BasicBlock *Entry = &F.getEntryBlock();
    Assert(pred_empty(Entry),
           "Entry block to function must not have predecessors!", Entry);

    // The address of the entry block cannot be taken, unless it is dead.
    if (Entry->hasAddressTaken()) {
      Assert(!BlockAddress::lookup(Entry)->isConstantUsed(),
             "blockaddress may not be used with the entry block!", Entry);
    }

    unsigned NumDebugAttachments = 0, NumProfAttachments = 0;
    // Visit metadata attachments.
    for (const auto &I : MDs) {
      // Verify that the attachment is legal.
      switch (I.first) {
      default:
        break;
      case LLVMContext::MD_dbg:
        ++NumDebugAttachments;
        AssertDI(NumDebugAttachments == 1,
                 "function must have a single !dbg attachment", &F, I.second);
        AssertDI(isa<DISubprogram>(I.second),
                 "function !dbg attachment must be a subprogram", &F, I.second);
        break;
      case LLVMContext::MD_prof:
        ++NumProfAttachments;
        Assert(NumProfAttachments == 1,
               "function must have a single !prof attachment", &F, I.second);
        break;
      }

      // Verify the metadata itself.
      visitMDNode(*I.second);
    }
  }

  // If this function is actually an intrinsic, verify that it is only used in
  // direct call/invokes, never having its "address taken".
  // Only do this if the module is materialized, otherwise we don't have all the
  // uses.
  if (F.getIntrinsicID() && F.getParent()->isMaterialized()) {
    const User *U;
    if (F.hasAddressTaken(&U))
      Assert(false, "Invalid user of intrinsic instruction!", U);
  }

  Assert(!F.hasDLLImportStorageClass() ||
             (F.isDeclaration() && F.hasExternalLinkage()) ||
             F.hasAvailableExternallyLinkage(),
         "Function is marked as dllimport, but not external.", &F);

  auto *N = F.getSubprogram();
  HasDebugInfo = (N != nullptr);
  if (!HasDebugInfo)
    return;

  // Check that all !dbg attachments lead to back to N (or, at least, another
  // subprogram that describes the same function).
  //
  // FIXME: Check this incrementally while visiting !dbg attachments.
  // FIXME: Only check when N is the canonical subprogram for F.
  SmallPtrSet<const MDNode *, 32> Seen;
  for (auto &BB : F)
    for (auto &I : BB) {
      // Be careful about using DILocation here since we might be dealing with
      // broken code (this is the Verifier after all).
      DILocation *DL =
          dyn_cast_or_null<DILocation>(I.getDebugLoc().getAsMDNode());
      if (!DL)
        continue;
      if (!Seen.insert(DL).second)
        continue;

      DILocalScope *Scope = DL->getInlinedAtScope();
      if (Scope && !Seen.insert(Scope).second)
        continue;

      DISubprogram *SP = Scope ? Scope->getSubprogram() : nullptr;

      // Scope and SP could be the same MDNode and we don't want to skip
      // validation in that case
      if (SP && ((Scope != SP) && !Seen.insert(SP).second))
        continue;

      // FIXME: Once N is canonical, check "SP == &N".
      AssertDI(SP->describes(&F),
               "!dbg attachment points at wrong subprogram for function", N, &F,
               &I, DL, Scope, SP);
    }
}

// verifyBasicBlock - Verify that a basic block is well formed...
//
void Verifier::visitBasicBlock(BasicBlock &BB) {
  InstsInThisBlock.clear();

  // Ensure that basic blocks have terminators!
  Assert(BB.getTerminator(), "Basic Block does not have terminator!", &BB);

  // Check constraints that this basic block imposes on all of the PHI nodes in
  // it.
  if (isa<PHINode>(BB.front())) {
    SmallVector<BasicBlock*, 8> Preds(pred_begin(&BB), pred_end(&BB));
    SmallVector<std::pair<BasicBlock*, Value*>, 8> Values;
    std::sort(Preds.begin(), Preds.end());
    PHINode *PN;
    for (BasicBlock::iterator I = BB.begin(); (PN = dyn_cast<PHINode>(I));++I) {
      // Ensure that PHI nodes have at least one entry!
      Assert(PN->getNumIncomingValues() != 0,
             "PHI nodes must have at least one entry.  If the block is dead, "
             "the PHI should be removed!",
             PN);
      Assert(PN->getNumIncomingValues() == Preds.size(),
             "PHINode should have one entry for each predecessor of its "
             "parent basic block!",
             PN);

      // Get and sort all incoming values in the PHI node...
      Values.clear();
      Values.reserve(PN->getNumIncomingValues());
      for (unsigned i = 0, e = PN->getNumIncomingValues(); i != e; ++i)
        Values.push_back(std::make_pair(PN->getIncomingBlock(i),
                                        PN->getIncomingValue(i)));
      std::sort(Values.begin(), Values.end());

      for (unsigned i = 0, e = Values.size(); i != e; ++i) {
        // Check to make sure that if there is more than one entry for a
        // particular basic block in this PHI node, that the incoming values are
        // all identical.
        //
        Assert(i == 0 || Values[i].first != Values[i - 1].first ||
                   Values[i].second == Values[i - 1].second,
               "PHI node has multiple entries for the same basic block with "
               "different incoming values!",
               PN, Values[i].first, Values[i].second, Values[i - 1].second);

        // Check to make sure that the predecessors and PHI node entries are
        // matched up.
        Assert(Values[i].first == Preds[i],
               "PHI node entries do not match predecessors!", PN,
               Values[i].first, Preds[i]);
      }
    }
  }

  // Check that all instructions have their parent pointers set up correctly.
  for (auto &I : BB)
  {
    Assert(I.getParent() == &BB, "Instruction has bogus parent pointer!");
  }
}

void Verifier::visitTerminatorInst(TerminatorInst &I) {
  // Ensure that terminators only exist at the end of the basic block.
  Assert(&I == I.getParent()->getTerminator(),
         "Terminator found in the middle of a basic block!", I.getParent());
  visitInstruction(I);
}

void Verifier::visitBranchInst(BranchInst &BI) {
  if (BI.isConditional()) {
    Assert(BI.getCondition()->getType()->isIntegerTy(1),
           "Branch condition is not 'i1' type!", &BI, BI.getCondition());
  }
  visitTerminatorInst(BI);
}

void Verifier::visitReturnInst(ReturnInst &RI) {
  Function *F = RI.getParent()->getParent();
  unsigned N = RI.getNumOperands();
  if (F->getReturnType()->isVoidTy())
    Assert(N == 0,
           "Found return instr that returns non-void in Function of void "
           "return type!",
           &RI, F->getReturnType());
  else
    Assert(N == 1 && F->getReturnType() == RI.getOperand(0)->getType(),
           "Function return type does not match operand "
           "type of return inst!",
           &RI, F->getReturnType());

  // Check to make sure that the return value has necessary properties for
  // terminators...
  visitTerminatorInst(RI);
}

void Verifier::visitSwitchInst(SwitchInst &SI) {
  // Check to make sure that all of the constants in the switch instruction
  // have the same type as the switched-on value.
  Type *SwitchTy = SI.getCondition()->getType();
  SmallPtrSet<ConstantInt*, 32> Constants;
  for (auto &Case : SI.cases()) {
    Assert(Case.getCaseValue()->getType() == SwitchTy,
           "Switch constants must all be same type as switch value!", &SI);
    Assert(Constants.insert(Case.getCaseValue()).second,
           "Duplicate integer as switch case", &SI, Case.getCaseValue());
  }

  visitTerminatorInst(SI);
}

void Verifier::visitIndirectBrInst(IndirectBrInst &BI) {
  Assert(BI.getAddress()->getType()->isPointerTy(),
         "Indirectbr operand must have pointer type!", &BI);
  for (unsigned i = 0, e = BI.getNumDestinations(); i != e; ++i)
    Assert(BI.getDestination(i)->getType()->isLabelTy(),
           "Indirectbr destinations must all have pointer type!", &BI);

  visitTerminatorInst(BI);
}

void Verifier::visitSelectInst(SelectInst &SI) {
  Assert(!SelectInst::areInvalidOperands(SI.getOperand(0), SI.getOperand(1),
                                         SI.getOperand(2)),
         "Invalid operands for select instruction!", &SI);

  Assert(SI.getTrueValue()->getType() == SI.getType(),
         "Select values must have same type as select instruction!", &SI);
  visitInstruction(SI);
}

/// visitUserOp1 - User defined operators shouldn't live beyond the lifetime of
/// a pass, if any exist, it's an error.
///
void Verifier::visitUserOp1(Instruction &I) {
  Assert(false, "User-defined operators should not live outside of a pass!", &I);
}

void Verifier::visitTruncInst(TruncInst &I) {
  // Get the source and destination types
  Type *SrcTy = I.getOperand(0)->getType();
  Type *DestTy = I.getType();

  // Get the size of the types in bits, we'll need this later
  unsigned SrcBitSize = SrcTy->getScalarSizeInBits();
  unsigned DestBitSize = DestTy->getScalarSizeInBits();

  Assert(SrcTy->isIntOrIntVectorTy(), "Trunc only operates on integer", &I);
  Assert(DestTy->isIntOrIntVectorTy(), "Trunc only produces integer", &I);
  Assert(SrcTy->isVectorTy() == DestTy->isVectorTy(),
         "trunc source and destination must both be a vector or neither", &I);
  Assert(SrcBitSize > DestBitSize, "DestTy too big for Trunc", &I);

  visitInstruction(I);
}

void Verifier::visitZExtInst(ZExtInst &I) {
  // Get the source and destination types
  Type *SrcTy = I.getOperand(0)->getType();
  Type *DestTy = I.getType();

  // Get the size of the types in bits, we'll need this later
  Assert(SrcTy->isIntOrIntVectorTy(), "ZExt only operates on integer", &I);
  Assert(DestTy->isIntOrIntVectorTy(), "ZExt only produces an integer", &I);
  Assert(SrcTy->isVectorTy() == DestTy->isVectorTy(),
         "zext source and destination must both be a vector or neither", &I);
  unsigned SrcBitSize = SrcTy->getScalarSizeInBits();
  unsigned DestBitSize = DestTy->getScalarSizeInBits();

  Assert(SrcBitSize < DestBitSize, "Type too small for ZExt", &I);

  visitInstruction(I);
}

void Verifier::visitSExtInst(SExtInst &I) {
  // Get the source and destination types
  Type *SrcTy = I.getOperand(0)->getType();
  Type *DestTy = I.getType();

  // Get the size of the types in bits, we'll need this later
  unsigned SrcBitSize = SrcTy->getScalarSizeInBits();
  unsigned DestBitSize = DestTy->getScalarSizeInBits();

  Assert(SrcTy->isIntOrIntVectorTy(), "SExt only operates on integer", &I);
  Assert(DestTy->isIntOrIntVectorTy(), "SExt only produces an integer", &I);
  Assert(SrcTy->isVectorTy() == DestTy->isVectorTy(),
         "sext source and destination must both be a vector or neither", &I);
  Assert(SrcBitSize < DestBitSize, "Type too small for SExt", &I);

  visitInstruction(I);
}

void Verifier::visitFPTruncInst(FPTruncInst &I) {
  // Get the source and destination types
  Type *SrcTy = I.getOperand(0)->getType();
  Type *DestTy = I.getType();
  // Get the size of the types in bits, we'll need this later
  unsigned SrcBitSize = SrcTy->getScalarSizeInBits();
  unsigned DestBitSize = DestTy->getScalarSizeInBits();

  Assert(SrcTy->isFPOrFPVectorTy(), "FPTrunc only operates on FP", &I);
  Assert(DestTy->isFPOrFPVectorTy(), "FPTrunc only produces an FP", &I);
  Assert(SrcTy->isVectorTy() == DestTy->isVectorTy(),
         "fptrunc source and destination must both be a vector or neither", &I);
  Assert(SrcBitSize > DestBitSize, "DestTy too big for FPTrunc", &I);

  visitInstruction(I);
}

void Verifier::visitFPExtInst(FPExtInst &I) {
  // Get the source and destination types
  Type *SrcTy = I.getOperand(0)->getType();
  Type *DestTy = I.getType();

  // Get the size of the types in bits, we'll need this later
  unsigned SrcBitSize = SrcTy->getScalarSizeInBits();
  unsigned DestBitSize = DestTy->getScalarSizeInBits();

  Assert(SrcTy->isFPOrFPVectorTy(), "FPExt only operates on FP", &I);
  Assert(DestTy->isFPOrFPVectorTy(), "FPExt only produces an FP", &I);
  Assert(SrcTy->isVectorTy() == DestTy->isVectorTy(),
         "fpext source and destination must both be a vector or neither", &I);
  Assert(SrcBitSize < DestBitSize, "DestTy too small for FPExt", &I);

  visitInstruction(I);
}

void Verifier::visitUIToFPInst(UIToFPInst &I) {
  // Get the source and destination types
  Type *SrcTy = I.getOperand(0)->getType();
  Type *DestTy = I.getType();

  bool SrcVec = SrcTy->isVectorTy();
  bool DstVec = DestTy->isVectorTy();

  Assert(SrcVec == DstVec,
         "UIToFP source and dest must both be vector or scalar", &I);
  Assert(SrcTy->isIntOrIntVectorTy(),
         "UIToFP source must be integer or integer vector", &I);
  Assert(DestTy->isFPOrFPVectorTy(), "UIToFP result must be FP or FP vector",
         &I);

  if (SrcVec && DstVec)
    Assert(cast<VectorType>(SrcTy)->getNumElements() ==
               cast<VectorType>(DestTy)->getNumElements(),
           "UIToFP source and dest vector length mismatch", &I);

  visitInstruction(I);
}

void Verifier::visitSIToFPInst(SIToFPInst &I) {
  // Get the source and destination types
  Type *SrcTy = I.getOperand(0)->getType();
  Type *DestTy = I.getType();

  bool SrcVec = SrcTy->isVectorTy();
  bool DstVec = DestTy->isVectorTy();

  Assert(SrcVec == DstVec,
         "SIToFP source and dest must both be vector or scalar", &I);
  Assert(SrcTy->isIntOrIntVectorTy(),
         "SIToFP source must be integer or integer vector", &I);
  Assert(DestTy->isFPOrFPVectorTy(), "SIToFP result must be FP or FP vector",
         &I);

  if (SrcVec && DstVec)
    Assert(cast<VectorType>(SrcTy)->getNumElements() ==
               cast<VectorType>(DestTy)->getNumElements(),
           "SIToFP source and dest vector length mismatch", &I);

  visitInstruction(I);
}

void Verifier::visitFPToUIInst(FPToUIInst &I) {
  // Get the source and destination types
  Type *SrcTy = I.getOperand(0)->getType();
  Type *DestTy = I.getType();

  bool SrcVec = SrcTy->isVectorTy();
  bool DstVec = DestTy->isVectorTy();

  Assert(SrcVec == DstVec,
         "FPToUI source and dest must both be vector or scalar", &I);
  Assert(SrcTy->isFPOrFPVectorTy(), "FPToUI source must be FP or FP vector",
         &I);
  Assert(DestTy->isIntOrIntVectorTy(),
         "FPToUI result must be integer or integer vector", &I);

  if (SrcVec && DstVec)
    Assert(cast<VectorType>(SrcTy)->getNumElements() ==
               cast<VectorType>(DestTy)->getNumElements(),
           "FPToUI source and dest vector length mismatch", &I);

  visitInstruction(I);
}

void Verifier::visitFPToSIInst(FPToSIInst &I) {
  // Get the source and destination types
  Type *SrcTy = I.getOperand(0)->getType();
  Type *DestTy = I.getType();

  bool SrcVec = SrcTy->isVectorTy();
  bool DstVec = DestTy->isVectorTy();

  Assert(SrcVec == DstVec,
         "FPToSI source and dest must both be vector or scalar", &I);
  Assert(SrcTy->isFPOrFPVectorTy(), "FPToSI source must be FP or FP vector",
         &I);
  Assert(DestTy->isIntOrIntVectorTy(),
         "FPToSI result must be integer or integer vector", &I);

  if (SrcVec && DstVec)
    Assert(cast<VectorType>(SrcTy)->getNumElements() ==
               cast<VectorType>(DestTy)->getNumElements(),
           "FPToSI source and dest vector length mismatch", &I);

  visitInstruction(I);
}

void Verifier::visitPtrToIntInst(PtrToIntInst &I) {
  // Get the source and destination types
  Type *SrcTy = I.getOperand(0)->getType();
  Type *DestTy = I.getType();

  Assert(SrcTy->getScalarType()->isPointerTy(),
         "PtrToInt source must be pointer", &I);

  if (auto *PTy = dyn_cast<PointerType>(SrcTy->getScalarType()))
    Assert(!DL.isNonIntegralPointerType(PTy),
           "ptrtoint not supported for non-integral pointers");

  Assert(DestTy->getScalarType()->isIntegerTy(),
         "PtrToInt result must be integral", &I);
  Assert(SrcTy->isVectorTy() == DestTy->isVectorTy(), "PtrToInt type mismatch",
         &I);

  if (SrcTy->isVectorTy()) {
    VectorType *VSrc = dyn_cast<VectorType>(SrcTy);
    VectorType *VDest = dyn_cast<VectorType>(DestTy);
    Assert(VSrc->getNumElements() == VDest->getNumElements(),
           "PtrToInt Vector width mismatch", &I);
  }

  visitInstruction(I);
}

void Verifier::visitIntToPtrInst(IntToPtrInst &I) {
  // Get the source and destination types
  Type *SrcTy = I.getOperand(0)->getType();
  Type *DestTy = I.getType();

  Assert(SrcTy->getScalarType()->isIntegerTy(),
         "IntToPtr source must be an integral", &I);
  Assert(DestTy->getScalarType()->isPointerTy(),
         "IntToPtr result must be a pointer", &I);

  if (auto *PTy = dyn_cast<PointerType>(DestTy->getScalarType()))
    Assert(!DL.isNonIntegralPointerType(PTy),
           "inttoptr not supported for non-integral pointers");

  Assert(SrcTy->isVectorTy() == DestTy->isVectorTy(), "IntToPtr type mismatch",
         &I);
  if (SrcTy->isVectorTy()) {
    VectorType *VSrc = dyn_cast<VectorType>(SrcTy);
    VectorType *VDest = dyn_cast<VectorType>(DestTy);
    Assert(VSrc->getNumElements() == VDest->getNumElements(),
           "IntToPtr Vector width mismatch", &I);
  }
  visitInstruction(I);
}

void Verifier::visitBitCastInst(BitCastInst &I) {
  Assert(
      CastInst::castIsValid(Instruction::BitCast, I.getOperand(0), I.getType()),
      "Invalid bitcast", &I);
  visitInstruction(I);
}

void Verifier::visitAddrSpaceCastInst(AddrSpaceCastInst &I) {
  Type *SrcTy = I.getOperand(0)->getType();
  Type *DestTy = I.getType();

  Assert(SrcTy->isPtrOrPtrVectorTy(), "AddrSpaceCast source must be a pointer",
         &I);
  Assert(DestTy->isPtrOrPtrVectorTy(), "AddrSpaceCast result must be a pointer",
         &I);
  Assert(SrcTy->getPointerAddressSpace() != DestTy->getPointerAddressSpace(),
         "AddrSpaceCast must be between different address spaces", &I);
  if (SrcTy->isVectorTy())
    Assert(SrcTy->getVectorNumElements() == DestTy->getVectorNumElements(),
           "AddrSpaceCast vector pointer number of elements mismatch", &I);
  visitInstruction(I);
}

/// visitPHINode - Ensure that a PHI node is well formed.
///
void Verifier::visitPHINode(PHINode &PN) {
  // Ensure that the PHI nodes are all grouped together at the top of the block.
  // This can be tested by checking whether the instruction before this is
  // either nonexistent (because this is begin()) or is a PHI node.  If not,
  // then there is some other instruction before a PHI.
  Assert(&PN == &PN.getParent()->front() ||
             isa<PHINode>(--BasicBlock::iterator(&PN)),
         "PHI nodes not grouped at top of basic block!", &PN, PN.getParent());

  // Check that a PHI doesn't yield a Token.
  Assert(!PN.getType()->isTokenTy(), "PHI nodes cannot have token type!");

  // Check that all of the values of the PHI node have the same type as the
  // result, and that the incoming blocks are really basic blocks.
  for (Value *IncValue : PN.incoming_values()) {
    Assert(PN.getType() == IncValue->getType(),
           "PHI node operands are not the same type as the result!", &PN);
  }

  // All other PHI node constraints are checked in the visitBasicBlock method.

  visitInstruction(PN);
}

void Verifier::verifyCallSite(CallSite CS) {
  Instruction *I = CS.getInstruction();

  Assert(CS.getCalledValue()->getType()->isPointerTy(),
         "Called function must be a pointer!", I);
  PointerType *FPTy = cast<PointerType>(CS.getCalledValue()->getType());

  Assert(FPTy->getElementType()->isFunctionTy(),
         "Called function is not pointer to function type!", I);

  Assert(FPTy->getElementType() == CS.getFunctionType(),
         "Called function is not the same type as the call!", I);

  FunctionType *FTy = CS.getFunctionType();

  // Verify that the correct number of arguments are being passed
  if (FTy->isVarArg())
    Assert(CS.arg_size() >= FTy->getNumParams(),
           "Called function requires more parameters than were provided!", I);
  else
    Assert(CS.arg_size() == FTy->getNumParams(),
           "Incorrect number of arguments passed to called function!", I);

  // Verify that all arguments to the call match the function type.
  for (unsigned i = 0, e = FTy->getNumParams(); i != e; ++i)
    Assert(CS.getArgument(i)->getType() == FTy->getParamType(i),
           "Call parameter type does not match function signature!",
           CS.getArgument(i), FTy->getParamType(i), I);

  AttributeSet Attrs = CS.getAttributes();

  Assert(verifyAttributeCount(Attrs, CS.arg_size()),
         "Attribute after last parameter!", I);

  // Verify call attributes.
  verifyFunctionAttrs(FTy, Attrs, I);

  // Conservatively check the inalloca argument.
  // We have a bug if we can find that there is an underlying alloca without
  // inalloca.
  if (CS.hasInAllocaArgument()) {
    Value *InAllocaArg = CS.getArgument(FTy->getNumParams() - 1);
    if (auto AI = dyn_cast<AllocaInst>(InAllocaArg->stripInBoundsOffsets()))
      Assert(AI->isUsedWithInAlloca(),
             "inalloca argument for call has mismatched alloca", AI, I);
  }

  // For each argument of the callsite, if it has the swifterror argument,
  // make sure the underlying alloca/parameter it comes from has a swifterror as
  // well.
  for (unsigned i = 0, e = FTy->getNumParams(); i != e; ++i)
    if (CS.paramHasAttr(i+1, Attribute::SwiftError)) {
      Value *SwiftErrorArg = CS.getArgument(i);
      if (auto AI = dyn_cast<AllocaInst>(SwiftErrorArg->stripInBoundsOffsets())) {
        Assert(AI->isSwiftError(),
               "swifterror argument for call has mismatched alloca", AI, I);
        continue;
      }
      auto ArgI = dyn_cast<Argument>(SwiftErrorArg);
      Assert(ArgI, "swifterror argument should come from an alloca or parameter", SwiftErrorArg, I);
      Assert(ArgI->hasSwiftErrorAttr(),
             "swifterror argument for call has mismatched parameter", ArgI, I);
    }

  if (FTy->isVarArg()) {
    // FIXME? is 'nest' even legal here?
    bool SawNest = false;
    bool SawReturned = false;

    for (unsigned Idx = 1; Idx < 1 + FTy->getNumParams(); ++Idx) {
      if (Attrs.hasAttribute(Idx, Attribute::Nest))
        SawNest = true;
      if (Attrs.hasAttribute(Idx, Attribute::Returned))
        SawReturned = true;
    }

    // Check attributes on the varargs part.
    for (unsigned Idx = 1 + FTy->getNumParams(); Idx <= CS.arg_size(); ++Idx) {
      Type *Ty = CS.getArgument(Idx-1)->getType();
      verifyParameterAttrs(Attrs, Idx, Ty, false, I);

      if (Attrs.hasAttribute(Idx, Attribute::Nest)) {
        Assert(!SawNest, "More than one parameter has attribute nest!", I);
        SawNest = true;
      }

      if (Attrs.hasAttribute(Idx, Attribute::Returned)) {
        Assert(!SawReturned, "More than one parameter has attribute returned!",
               I);
        Assert(Ty->canLosslesslyBitCastTo(FTy->getReturnType()),
               "Incompatible argument and return types for 'returned' "
               "attribute",
               I);
        SawReturned = true;
      }

      Assert(!Attrs.hasAttribute(Idx, Attribute::StructRet),
             "Attribute 'sret' cannot be used for vararg call arguments!", I);

      if (Attrs.hasAttribute(Idx, Attribute::InAlloca))
        Assert(Idx == CS.arg_size(), "inalloca isn't on the last argument!", I);
    }
  }

  // Verify that there's no metadata unless it's a direct call to an intrinsic.
  if (CS.getCalledFunction() == nullptr ||
      !CS.getCalledFunction()->getName().startswith("llvm.")) {
    for (Type *ParamTy : FTy->params()) {
      Assert(!ParamTy->isMetadataTy(),
             "Function has metadata parameter but isn't an intrinsic", I);
      Assert(!ParamTy->isTokenTy(),
             "Function has token parameter but isn't an intrinsic", I);
    }
  }

  // Verify that indirect calls don't return tokens.
  if (CS.getCalledFunction() == nullptr)
    Assert(!FTy->getReturnType()->isTokenTy(),
           "Return type cannot be token for indirect call!");

  if (Function *F = CS.getCalledFunction())
    if (Intrinsic::ID ID = (Intrinsic::ID)F->getIntrinsicID())
      visitIntrinsicCallSite(ID, CS);

  // Verify that a callsite has at most one "deopt", at most one "funclet" and
  // at most one "gc-transition" operand bundle.
  bool FoundDeoptBundle = false, FoundFuncletBundle = false,
       FoundGCTransitionBundle = false;
  for (unsigned i = 0, e = CS.getNumOperandBundles(); i < e; ++i) {
    OperandBundleUse BU = CS.getOperandBundleAt(i);
    uint32_t Tag = BU.getTagID();
    if (Tag == LLVMContext::OB_deopt) {
      Assert(!FoundDeoptBundle, "Multiple deopt operand bundles", I);
      FoundDeoptBundle = true;
    } else if (Tag == LLVMContext::OB_gc_transition) {
      Assert(!FoundGCTransitionBundle, "Multiple gc-transition operand bundles",
             I);
      FoundGCTransitionBundle = true;
    } else if (Tag == LLVMContext::OB_funclet) {
      Assert(!FoundFuncletBundle, "Multiple funclet operand bundles", I);
      FoundFuncletBundle = true;
      Assert(BU.Inputs.size() == 1,
             "Expected exactly one funclet bundle operand", I);
      Assert(isa<FuncletPadInst>(BU.Inputs.front()),
             "Funclet bundle operands should correspond to a FuncletPadInst",
             I);
    }
  }

  // Verify that each inlinable callsite of a debug-info-bearing function in a
  // debug-info-bearing function has a debug location attached to it. Failure to
  // do so causes assertion failures when the inliner sets up inline scope info.
  if (I->getFunction()->getSubprogram() && CS.getCalledFunction() &&
      CS.getCalledFunction()->getSubprogram())
    AssertDI(I->getDebugLoc(), "inlinable function call in a function with "
                               "debug info must have a !dbg location",
             I);

  visitInstruction(*I);
}

/// Two types are "congruent" if they are identical, or if they are both pointer
/// types with different pointee types and the same address space.
static bool isTypeCongruent(Type *L, Type *R) {
  if (L == R)
    return true;
  PointerType *PL = dyn_cast<PointerType>(L);
  PointerType *PR = dyn_cast<PointerType>(R);
  if (!PL || !PR)
    return false;
  return PL->getAddressSpace() == PR->getAddressSpace();
}

static AttrBuilder getParameterABIAttributes(int I, AttributeSet Attrs) {
  static const Attribute::AttrKind ABIAttrs[] = {
      Attribute::StructRet, Attribute::ByVal, Attribute::InAlloca,
      Attribute::InReg, Attribute::Returned, Attribute::SwiftSelf,
      Attribute::SwiftError};
  AttrBuilder Copy;
  for (auto AK : ABIAttrs) {
    if (Attrs.hasAttribute(I + 1, AK))
      Copy.addAttribute(AK);
  }
  if (Attrs.hasAttribute(I + 1, Attribute::Alignment))
    Copy.addAlignmentAttr(Attrs.getParamAlignment(I + 1));
  return Copy;
}

void Verifier::verifyMustTailCall(CallInst &CI) {
  Assert(!CI.isInlineAsm(), "cannot use musttail call with inline asm", &CI);

  // - The caller and callee prototypes must match.  Pointer types of
  //   parameters or return types may differ in pointee type, but not
  //   address space.
  Function *F = CI.getParent()->getParent();
  FunctionType *CallerTy = F->getFunctionType();
  FunctionType *CalleeTy = CI.getFunctionType();
  Assert(CallerTy->getNumParams() == CalleeTy->getNumParams(),
         "cannot guarantee tail call due to mismatched parameter counts", &CI);
  Assert(CallerTy->isVarArg() == CalleeTy->isVarArg(),
         "cannot guarantee tail call due to mismatched varargs", &CI);
  Assert(isTypeCongruent(CallerTy->getReturnType(), CalleeTy->getReturnType()),
         "cannot guarantee tail call due to mismatched return types", &CI);
  for (int I = 0, E = CallerTy->getNumParams(); I != E; ++I) {
    Assert(
        isTypeCongruent(CallerTy->getParamType(I), CalleeTy->getParamType(I)),
        "cannot guarantee tail call due to mismatched parameter types", &CI);
  }

  // - The calling conventions of the caller and callee must match.
  Assert(F->getCallingConv() == CI.getCallingConv(),
         "cannot guarantee tail call due to mismatched calling conv", &CI);

  // - All ABI-impacting function attributes, such as sret, byval, inreg,
  //   returned, and inalloca, must match.
  AttributeSet CallerAttrs = F->getAttributes();
  AttributeSet CalleeAttrs = CI.getAttributes();
  for (int I = 0, E = CallerTy->getNumParams(); I != E; ++I) {
    AttrBuilder CallerABIAttrs = getParameterABIAttributes(I, CallerAttrs);
    AttrBuilder CalleeABIAttrs = getParameterABIAttributes(I, CalleeAttrs);
    Assert(CallerABIAttrs == CalleeABIAttrs,
           "cannot guarantee tail call due to mismatched ABI impacting "
           "function attributes",
           &CI, CI.getOperand(I));
  }

  // - The call must immediately precede a :ref:`ret <i_ret>` instruction,
  //   or a pointer bitcast followed by a ret instruction.
  // - The ret instruction must return the (possibly bitcasted) value
  //   produced by the call or void.
  Value *RetVal = &CI;
  Instruction *Next = CI.getNextNode();

  // Handle the optional bitcast.
  if (BitCastInst *BI = dyn_cast_or_null<BitCastInst>(Next)) {
    Assert(BI->getOperand(0) == RetVal,
           "bitcast following musttail call must use the call", BI);
    RetVal = BI;
    Next = BI->getNextNode();
  }

  // Check the return.
  ReturnInst *Ret = dyn_cast_or_null<ReturnInst>(Next);
  Assert(Ret, "musttail call must be precede a ret with an optional bitcast",
         &CI);
  Assert(!Ret->getReturnValue() || Ret->getReturnValue() == RetVal,
         "musttail call result must be returned", Ret);
}

void Verifier::visitCallInst(CallInst &CI) {
  verifyCallSite(&CI);

  if (CI.isMustTailCall())
    verifyMustTailCall(CI);
}

void Verifier::visitInvokeInst(InvokeInst &II) {
  verifyCallSite(&II);

  // Verify that the first non-PHI instruction of the unwind destination is an
  // exception handling instruction.
  Assert(
      II.getUnwindDest()->isEHPad(),
      "The unwind destination does not have an exception handling instruction!",
      &II);

  visitTerminatorInst(II);
}

/// visitBinaryOperator - Check that both arguments to the binary operator are
/// of the same type!
///
void Verifier::visitBinaryOperator(BinaryOperator &B) {
  Assert(B.getOperand(0)->getType() == B.getOperand(1)->getType(),
         "Both operands to a binary operator are not of the same type!", &B);

  switch (B.getOpcode()) {
  // Check that integer arithmetic operators are only used with
  // integral operands.
  case Instruction::Add:
  case Instruction::Sub:
  case Instruction::Mul:
  case Instruction::SDiv:
  case Instruction::UDiv:
  case Instruction::SRem:
  case Instruction::URem:
    Assert(B.getType()->isIntOrIntVectorTy(),
           "Integer arithmetic operators only work with integral types!", &B);
    Assert(B.getType() == B.getOperand(0)->getType(),
           "Integer arithmetic operators must have same type "
           "for operands and result!",
           &B);
    break;
  // Check that floating-point arithmetic operators are only used with
  // floating-point operands.
  case Instruction::FAdd:
  case Instruction::FSub:
  case Instruction::FMul:
  case Instruction::FDiv:
  case Instruction::FRem:
    Assert(B.getType()->isFPOrFPVectorTy(),
           "Floating-point arithmetic operators only work with "
           "floating-point types!",
           &B);
    Assert(B.getType() == B.getOperand(0)->getType(),
           "Floating-point arithmetic operators must have same type "
           "for operands and result!",
           &B);
    break;
  // Check that logical operators are only used with integral operands.
  case Instruction::And:
  case Instruction::Or:
  case Instruction::Xor:
    Assert(B.getType()->isIntOrIntVectorTy(),
           "Logical operators only work with integral types!", &B);
    Assert(B.getType() == B.getOperand(0)->getType(),
           "Logical operators must have same type for operands and result!",
           &B);
    break;
  case Instruction::Shl:
  case Instruction::LShr:
  case Instruction::AShr:
    Assert(B.getType()->isIntOrIntVectorTy(),
           "Shifts only work with integral types!", &B);
    Assert(B.getType() == B.getOperand(0)->getType(),
           "Shift return type must be same as operands!", &B);
    break;
  default:
    llvm_unreachable("Unknown BinaryOperator opcode!");
  }

  visitInstruction(B);
}

void Verifier::visitICmpInst(ICmpInst &IC) {
  // Check that the operands are the same type
  Type *Op0Ty = IC.getOperand(0)->getType();
  Type *Op1Ty = IC.getOperand(1)->getType();
  Assert(Op0Ty == Op1Ty,
         "Both operands to ICmp instruction are not of the same type!", &IC);
  // Check that the operands are the right type
  Assert(Op0Ty->isIntOrIntVectorTy() || Op0Ty->getScalarType()->isPointerTy(),
         "Invalid operand types for ICmp instruction", &IC);
  // Check that the predicate is valid.
  Assert(IC.getPredicate() >= CmpInst::FIRST_ICMP_PREDICATE &&
             IC.getPredicate() <= CmpInst::LAST_ICMP_PREDICATE,
         "Invalid predicate in ICmp instruction!", &IC);

  visitInstruction(IC);
}

void Verifier::visitFCmpInst(FCmpInst &FC) {
  // Check that the operands are the same type
  Type *Op0Ty = FC.getOperand(0)->getType();
  Type *Op1Ty = FC.getOperand(1)->getType();
  Assert(Op0Ty == Op1Ty,
         "Both operands to FCmp instruction are not of the same type!", &FC);
  // Check that the operands are the right type
  Assert(Op0Ty->isFPOrFPVectorTy(),
         "Invalid operand types for FCmp instruction", &FC);
  // Check that the predicate is valid.
  Assert(FC.getPredicate() >= CmpInst::FIRST_FCMP_PREDICATE &&
             FC.getPredicate() <= CmpInst::LAST_FCMP_PREDICATE,
         "Invalid predicate in FCmp instruction!", &FC);

  visitInstruction(FC);
}

void Verifier::visitExtractElementInst(ExtractElementInst &EI) {
  Assert(
      ExtractElementInst::isValidOperands(EI.getOperand(0), EI.getOperand(1)),
      "Invalid extractelement operands!", &EI);
  visitInstruction(EI);
}

void Verifier::visitInsertElementInst(InsertElementInst &IE) {
  Assert(InsertElementInst::isValidOperands(IE.getOperand(0), IE.getOperand(1),
                                            IE.getOperand(2)),
         "Invalid insertelement operands!", &IE);
  visitInstruction(IE);
}

void Verifier::visitShuffleVectorInst(ShuffleVectorInst &SV) {
  Assert(ShuffleVectorInst::isValidOperands(SV.getOperand(0), SV.getOperand(1),
                                            SV.getOperand(2)),
         "Invalid shufflevector operands!", &SV);
  visitInstruction(SV);
}

void Verifier::visitGetElementPtrInst(GetElementPtrInst &GEP) {
  Type *TargetTy = GEP.getPointerOperandType()->getScalarType();

  Assert(isa<PointerType>(TargetTy),
         "GEP base pointer is not a vector or a vector of pointers", &GEP);
  Assert(GEP.getSourceElementType()->isSized(), "GEP into unsized type!", &GEP);
  SmallVector<Value*, 16> Idxs(GEP.idx_begin(), GEP.idx_end());
  Type *ElTy =
      GetElementPtrInst::getIndexedType(GEP.getSourceElementType(), Idxs);
  Assert(ElTy, "Invalid indices for GEP pointer type!", &GEP);

  Assert(GEP.getType()->getScalarType()->isPointerTy() &&
             GEP.getResultElementType() == ElTy,
         "GEP is not of right type for indices!", &GEP, ElTy);

  if (GEP.getType()->isVectorTy()) {
    // Additional checks for vector GEPs.
    unsigned GEPWidth = GEP.getType()->getVectorNumElements();
    if (GEP.getPointerOperandType()->isVectorTy())
      Assert(GEPWidth == GEP.getPointerOperandType()->getVectorNumElements(),
             "Vector GEP result width doesn't match operand's", &GEP);
    for (Value *Idx : Idxs) {
      Type *IndexTy = Idx->getType();
      if (IndexTy->isVectorTy()) {
        unsigned IndexWidth = IndexTy->getVectorNumElements();
        Assert(IndexWidth == GEPWidth, "Invalid GEP index vector width", &GEP);
      }
      Assert(IndexTy->getScalarType()->isIntegerTy(),
             "All GEP indices should be of integer type");
    }
  }
  visitInstruction(GEP);
}

static bool isContiguous(const ConstantRange &A, const ConstantRange &B) {
  return A.getUpper() == B.getLower() || A.getLower() == B.getUpper();
}

void Verifier::visitRangeMetadata(Instruction &I, MDNode *Range, Type *Ty) {
  assert(Range && Range == I.getMetadata(LLVMContext::MD_range) &&
         "precondition violation");

  unsigned NumOperands = Range->getNumOperands();
  Assert(NumOperands % 2 == 0, "Unfinished range!", Range);
  unsigned NumRanges = NumOperands / 2;
  Assert(NumRanges >= 1, "It should have at least one range!", Range);

  ConstantRange LastRange(1); // Dummy initial value
  for (unsigned i = 0; i < NumRanges; ++i) {
    ConstantInt *Low =
        mdconst::dyn_extract<ConstantInt>(Range->getOperand(2 * i));
    Assert(Low, "The lower limit must be an integer!", Low);
    ConstantInt *High =
        mdconst::dyn_extract<ConstantInt>(Range->getOperand(2 * i + 1));
    Assert(High, "The upper limit must be an integer!", High);
    Assert(High->getType() == Low->getType() && High->getType() == Ty,
           "Range types must match instruction type!", &I);

    APInt HighV = High->getValue();
    APInt LowV = Low->getValue();
    ConstantRange CurRange(LowV, HighV);
    Assert(!CurRange.isEmptySet() && !CurRange.isFullSet(),
           "Range must not be empty!", Range);
    if (i != 0) {
      Assert(CurRange.intersectWith(LastRange).isEmptySet(),
             "Intervals are overlapping", Range);
      Assert(LowV.sgt(LastRange.getLower()), "Intervals are not in order",
             Range);
      Assert(!isContiguous(CurRange, LastRange), "Intervals are contiguous",
             Range);
    }
    LastRange = ConstantRange(LowV, HighV);
  }
  if (NumRanges > 2) {
    APInt FirstLow =
        mdconst::dyn_extract<ConstantInt>(Range->getOperand(0))->getValue();
    APInt FirstHigh =
        mdconst::dyn_extract<ConstantInt>(Range->getOperand(1))->getValue();
    ConstantRange FirstRange(FirstLow, FirstHigh);
    Assert(FirstRange.intersectWith(LastRange).isEmptySet(),
           "Intervals are overlapping", Range);
    Assert(!isContiguous(FirstRange, LastRange), "Intervals are contiguous",
           Range);
  }
}

void Verifier::checkAtomicMemAccessSize(Type *Ty, const Instruction *I) {
  unsigned Size = DL.getTypeSizeInBits(Ty);
  Assert(Size >= 8, "atomic memory access' size must be byte-sized", Ty, I);
  Assert(!(Size & (Size - 1)),
         "atomic memory access' operand must have a power-of-two size", Ty, I);
}

void Verifier::visitLoadInst(LoadInst &LI) {
  PointerType *PTy = dyn_cast<PointerType>(LI.getOperand(0)->getType());
  Assert(PTy, "Load operand must be a pointer.", &LI);
  Type *ElTy = LI.getType();
  Assert(LI.getAlignment() <= Value::MaximumAlignment,
         "huge alignment values are unsupported", &LI);
  Assert(ElTy->isSized(), "loading unsized types is not allowed", &LI);
  if (LI.isAtomic()) {
    Assert(LI.getOrdering() != AtomicOrdering::Release &&
               LI.getOrdering() != AtomicOrdering::AcquireRelease,
           "Load cannot have Release ordering", &LI);
    Assert(LI.getAlignment() != 0,
           "Atomic load must specify explicit alignment", &LI);
    Assert(ElTy->isIntegerTy() || ElTy->isPointerTy() ||
               ElTy->isFloatingPointTy(),
           "atomic load operand must have integer, pointer, or floating point "
           "type!",
           ElTy, &LI);
    checkAtomicMemAccessSize(ElTy, &LI);
  } else {
    Assert(LI.getSynchScope() == CrossThread,
           "Non-atomic load cannot have SynchronizationScope specified", &LI);
  }

  visitInstruction(LI);
}

void Verifier::visitStoreInst(StoreInst &SI) {
  PointerType *PTy = dyn_cast<PointerType>(SI.getOperand(1)->getType());
  Assert(PTy, "Store operand must be a pointer.", &SI);
  Type *ElTy = PTy->getElementType();
  Assert(ElTy == SI.getOperand(0)->getType(),
         "Stored value type does not match pointer operand type!", &SI, ElTy);
  Assert(SI.getAlignment() <= Value::MaximumAlignment,
         "huge alignment values are unsupported", &SI);
  Assert(ElTy->isSized(), "storing unsized types is not allowed", &SI);
  if (SI.isAtomic()) {
    Assert(SI.getOrdering() != AtomicOrdering::Acquire &&
               SI.getOrdering() != AtomicOrdering::AcquireRelease,
           "Store cannot have Acquire ordering", &SI);
    Assert(SI.getAlignment() != 0,
           "Atomic store must specify explicit alignment", &SI);
    Assert(ElTy->isIntegerTy() || ElTy->isPointerTy() ||
               ElTy->isFloatingPointTy(),
           "atomic store operand must have integer, pointer, or floating point "
           "type!",
           ElTy, &SI);
    checkAtomicMemAccessSize(ElTy, &SI);
  } else {
    Assert(SI.getSynchScope() == CrossThread,
           "Non-atomic store cannot have SynchronizationScope specified", &SI);
  }
  visitInstruction(SI);
}

/// Check that SwiftErrorVal is used as a swifterror argument in CS.
void Verifier::verifySwiftErrorCallSite(CallSite CS,
                                        const Value *SwiftErrorVal) {
  unsigned Idx = 0;
  for (CallSite::arg_iterator I = CS.arg_begin(), E = CS.arg_end();
       I != E; ++I, ++Idx) {
    if (*I == SwiftErrorVal) {
      Assert(CS.paramHasAttr(Idx+1, Attribute::SwiftError),
             "swifterror value when used in a callsite should be marked "
             "with swifterror attribute",
              SwiftErrorVal, CS);
    }
  }
}

void Verifier::verifySwiftErrorValue(const Value *SwiftErrorVal) {
  // Check that swifterror value is only used by loads, stores, or as
  // a swifterror argument.
  for (const User *U : SwiftErrorVal->users()) {
    Assert(isa<LoadInst>(U) || isa<StoreInst>(U) || isa<CallInst>(U) ||
           isa<InvokeInst>(U),
           "swifterror value can only be loaded and stored from, or "
           "as a swifterror argument!",
           SwiftErrorVal, U);
    // If it is used by a store, check it is the second operand.
    if (auto StoreI = dyn_cast<StoreInst>(U))
      Assert(StoreI->getOperand(1) == SwiftErrorVal,
             "swifterror value should be the second operand when used "
             "by stores", SwiftErrorVal, U);
    if (auto CallI = dyn_cast<CallInst>(U))
      verifySwiftErrorCallSite(const_cast<CallInst*>(CallI), SwiftErrorVal);
    if (auto II = dyn_cast<InvokeInst>(U))
      verifySwiftErrorCallSite(const_cast<InvokeInst*>(II), SwiftErrorVal);
  }
}

void Verifier::visitAllocaInst(AllocaInst &AI) {
  SmallPtrSet<Type*, 4> Visited;
  PointerType *PTy = AI.getType();
  Assert(PTy->getAddressSpace() == 0,
         "Allocation instruction pointer not in the generic address space!",
         &AI);
  Assert(AI.getAllocatedType()->isSized(&Visited),
         "Cannot allocate unsized type", &AI);
  Assert(AI.getArraySize()->getType()->isIntegerTy(),
         "Alloca array size must have integer type", &AI);
  Assert(AI.getAlignment() <= Value::MaximumAlignment,
         "huge alignment values are unsupported", &AI);

  if (AI.isSwiftError()) {
    verifySwiftErrorValue(&AI);
  }

  visitInstruction(AI);
}

void Verifier::visitAtomicCmpXchgInst(AtomicCmpXchgInst &CXI) {

  // FIXME: more conditions???
  Assert(CXI.getSuccessOrdering() != AtomicOrdering::NotAtomic,
         "cmpxchg instructions must be atomic.", &CXI);
  Assert(CXI.getFailureOrdering() != AtomicOrdering::NotAtomic,
         "cmpxchg instructions must be atomic.", &CXI);
  Assert(CXI.getSuccessOrdering() != AtomicOrdering::Unordered,
         "cmpxchg instructions cannot be unordered.", &CXI);
  Assert(CXI.getFailureOrdering() != AtomicOrdering::Unordered,
         "cmpxchg instructions cannot be unordered.", &CXI);
  Assert(!isStrongerThan(CXI.getFailureOrdering(), CXI.getSuccessOrdering()),
         "cmpxchg instructions failure argument shall be no stronger than the "
         "success argument",
         &CXI);
  Assert(CXI.getFailureOrdering() != AtomicOrdering::Release &&
             CXI.getFailureOrdering() != AtomicOrdering::AcquireRelease,
         "cmpxchg failure ordering cannot include release semantics", &CXI);

  PointerType *PTy = dyn_cast<PointerType>(CXI.getOperand(0)->getType());
  Assert(PTy, "First cmpxchg operand must be a pointer.", &CXI);
  Type *ElTy = PTy->getElementType();
  Assert(ElTy->isIntegerTy() || ElTy->isPointerTy(),
        "cmpxchg operand must have integer or pointer type",
         ElTy, &CXI);
  checkAtomicMemAccessSize(ElTy, &CXI);
  Assert(ElTy == CXI.getOperand(1)->getType(),
         "Expected value type does not match pointer operand type!", &CXI,
         ElTy);
  Assert(ElTy == CXI.getOperand(2)->getType(),
         "Stored value type does not match pointer operand type!", &CXI, ElTy);
  visitInstruction(CXI);
}

void Verifier::visitAtomicRMWInst(AtomicRMWInst &RMWI) {
  Assert(RMWI.getOrdering() != AtomicOrdering::NotAtomic,
         "atomicrmw instructions must be atomic.", &RMWI);
  Assert(RMWI.getOrdering() != AtomicOrdering::Unordered,
         "atomicrmw instructions cannot be unordered.", &RMWI);
  PointerType *PTy = dyn_cast<PointerType>(RMWI.getOperand(0)->getType());
  Assert(PTy, "First atomicrmw operand must be a pointer.", &RMWI);
  Type *ElTy = PTy->getElementType();
  Assert(ElTy->isIntegerTy(), "atomicrmw operand must have integer type!",
         &RMWI, ElTy);
  checkAtomicMemAccessSize(ElTy, &RMWI);
  Assert(ElTy == RMWI.getOperand(1)->getType(),
         "Argument value type does not match pointer operand type!", &RMWI,
         ElTy);
  Assert(AtomicRMWInst::FIRST_BINOP <= RMWI.getOperation() &&
             RMWI.getOperation() <= AtomicRMWInst::LAST_BINOP,
         "Invalid binary operation!", &RMWI);
  visitInstruction(RMWI);
}

void Verifier::visitFenceInst(FenceInst &FI) {
  const AtomicOrdering Ordering = FI.getOrdering();
  Assert(Ordering == AtomicOrdering::Acquire ||
             Ordering == AtomicOrdering::Release ||
             Ordering == AtomicOrdering::AcquireRelease ||
             Ordering == AtomicOrdering::SequentiallyConsistent,
         "fence instructions may only have acquire, release, acq_rel, or "
         "seq_cst ordering.",
         &FI);
  visitInstruction(FI);
}

void Verifier::visitExtractValueInst(ExtractValueInst &EVI) {
  Assert(ExtractValueInst::getIndexedType(EVI.getAggregateOperand()->getType(),
                                          EVI.getIndices()) == EVI.getType(),
         "Invalid ExtractValueInst operands!", &EVI);

  visitInstruction(EVI);
}

void Verifier::visitInsertValueInst(InsertValueInst &IVI) {
  Assert(ExtractValueInst::getIndexedType(IVI.getAggregateOperand()->getType(),
                                          IVI.getIndices()) ==
             IVI.getOperand(1)->getType(),
         "Invalid InsertValueInst operands!", &IVI);

  visitInstruction(IVI);
}

static Value *getParentPad(Value *EHPad) {
  if (auto *FPI = dyn_cast<FuncletPadInst>(EHPad))
    return FPI->getParentPad();

  return cast<CatchSwitchInst>(EHPad)->getParentPad();
}

void Verifier::visitEHPadPredecessors(Instruction &I) {
  assert(I.isEHPad());

  BasicBlock *BB = I.getParent();
  Function *F = BB->getParent();

  Assert(BB != &F->getEntryBlock(), "EH pad cannot be in entry block.", &I);

  if (auto *LPI = dyn_cast<LandingPadInst>(&I)) {
    // The landingpad instruction defines its parent as a landing pad block. The
    // landing pad block may be branched to only by the unwind edge of an
    // invoke.
    for (BasicBlock *PredBB : predecessors(BB)) {
      const auto *II = dyn_cast<InvokeInst>(PredBB->getTerminator());
      Assert(II && II->getUnwindDest() == BB && II->getNormalDest() != BB,
             "Block containing LandingPadInst must be jumped to "
             "only by the unwind edge of an invoke.",
             LPI);
    }
    return;
  }
  if (auto *CPI = dyn_cast<CatchPadInst>(&I)) {
    if (!pred_empty(BB))
      Assert(BB->getUniquePredecessor() == CPI->getCatchSwitch()->getParent(),
             "Block containg CatchPadInst must be jumped to "
             "only by its catchswitch.",
             CPI);
    Assert(BB != CPI->getCatchSwitch()->getUnwindDest(),
           "Catchswitch cannot unwind to one of its catchpads",
           CPI->getCatchSwitch(), CPI);
    return;
  }

  // Verify that each pred has a legal terminator with a legal to/from EH
  // pad relationship.
  Instruction *ToPad = &I;
  Value *ToPadParent = getParentPad(ToPad);
  for (BasicBlock *PredBB : predecessors(BB)) {
    TerminatorInst *TI = PredBB->getTerminator();
    Value *FromPad;
    if (auto *II = dyn_cast<InvokeInst>(TI)) {
      Assert(II->getUnwindDest() == BB && II->getNormalDest() != BB,
             "EH pad must be jumped to via an unwind edge", ToPad, II);
      if (auto Bundle = II->getOperandBundle(LLVMContext::OB_funclet))
        FromPad = Bundle->Inputs[0];
      else
        FromPad = ConstantTokenNone::get(II->getContext());
    } else if (auto *CRI = dyn_cast<CleanupReturnInst>(TI)) {
      FromPad = CRI->getOperand(0);
      Assert(FromPad != ToPadParent, "A cleanupret must exit its cleanup", CRI);
    } else if (auto *CSI = dyn_cast<CatchSwitchInst>(TI)) {
      FromPad = CSI;
    } else {
      Assert(false, "EH pad must be jumped to via an unwind edge", ToPad, TI);
    }

    // The edge may exit from zero or more nested pads.
    SmallSet<Value *, 8> Seen;
    for (;; FromPad = getParentPad(FromPad)) {
      Assert(FromPad != ToPad,
             "EH pad cannot handle exceptions raised within it", FromPad, TI);
      if (FromPad == ToPadParent) {
        // This is a legal unwind edge.
        break;
      }
      Assert(!isa<ConstantTokenNone>(FromPad),
             "A single unwind edge may only enter one EH pad", TI);
      Assert(Seen.insert(FromPad).second,
             "EH pad jumps through a cycle of pads", FromPad);
    }
  }
}

void Verifier::visitLandingPadInst(LandingPadInst &LPI) {
  // The landingpad instruction is ill-formed if it doesn't have any clauses and
  // isn't a cleanup.
  Assert(LPI.getNumClauses() > 0 || LPI.isCleanup(),
         "LandingPadInst needs at least one clause or to be a cleanup.", &LPI);

  visitEHPadPredecessors(LPI);

  if (!LandingPadResultTy)
    LandingPadResultTy = LPI.getType();
  else
    Assert(LandingPadResultTy == LPI.getType(),
           "The landingpad instruction should have a consistent result type "
           "inside a function.",
           &LPI);

  Function *F = LPI.getParent()->getParent();
  Assert(F->hasPersonalityFn(),
         "LandingPadInst needs to be in a function with a personality.", &LPI);

  // The landingpad instruction must be the first non-PHI instruction in the
  // block.
  Assert(LPI.getParent()->getLandingPadInst() == &LPI,
         "LandingPadInst not the first non-PHI instruction in the block.",
         &LPI);

  for (unsigned i = 0, e = LPI.getNumClauses(); i < e; ++i) {
    Constant *Clause = LPI.getClause(i);
    if (LPI.isCatch(i)) {
      Assert(isa<PointerType>(Clause->getType()),
             "Catch operand does not have pointer type!", &LPI);
    } else {
      Assert(LPI.isFilter(i), "Clause is neither catch nor filter!", &LPI);
      Assert(isa<ConstantArray>(Clause) || isa<ConstantAggregateZero>(Clause),
             "Filter operand is not an array of constants!", &LPI);
    }
  }

  visitInstruction(LPI);
}

void Verifier::visitResumeInst(ResumeInst &RI) {
  Assert(RI.getFunction()->hasPersonalityFn(),
         "ResumeInst needs to be in a function with a personality.", &RI);

  if (!LandingPadResultTy)
    LandingPadResultTy = RI.getValue()->getType();
  else
    Assert(LandingPadResultTy == RI.getValue()->getType(),
           "The resume instruction should have a consistent result type "
           "inside a function.",
           &RI);

  visitTerminatorInst(RI);
}

void Verifier::visitCatchPadInst(CatchPadInst &CPI) {
  BasicBlock *BB = CPI.getParent();

  Function *F = BB->getParent();
  Assert(F->hasPersonalityFn(),
         "CatchPadInst needs to be in a function with a personality.", &CPI);

  Assert(isa<CatchSwitchInst>(CPI.getParentPad()),
         "CatchPadInst needs to be directly nested in a CatchSwitchInst.",
         CPI.getParentPad());

  // The catchpad instruction must be the first non-PHI instruction in the
  // block.
  Assert(BB->getFirstNonPHI() == &CPI,
         "CatchPadInst not the first non-PHI instruction in the block.", &CPI);

  visitEHPadPredecessors(CPI);
  visitFuncletPadInst(CPI);
}

void Verifier::visitCatchReturnInst(CatchReturnInst &CatchReturn) {
  Assert(isa<CatchPadInst>(CatchReturn.getOperand(0)),
         "CatchReturnInst needs to be provided a CatchPad", &CatchReturn,
         CatchReturn.getOperand(0));

  visitTerminatorInst(CatchReturn);
}

void Verifier::visitCleanupPadInst(CleanupPadInst &CPI) {
  BasicBlock *BB = CPI.getParent();

  Function *F = BB->getParent();
  Assert(F->hasPersonalityFn(),
         "CleanupPadInst needs to be in a function with a personality.", &CPI);

  // The cleanuppad instruction must be the first non-PHI instruction in the
  // block.
  Assert(BB->getFirstNonPHI() == &CPI,
         "CleanupPadInst not the first non-PHI instruction in the block.",
         &CPI);

  auto *ParentPad = CPI.getParentPad();
  Assert(isa<ConstantTokenNone>(ParentPad) || isa<FuncletPadInst>(ParentPad),
         "CleanupPadInst has an invalid parent.", &CPI);

  visitEHPadPredecessors(CPI);
  visitFuncletPadInst(CPI);
}

void Verifier::visitFuncletPadInst(FuncletPadInst &FPI) {
  User *FirstUser = nullptr;
  Value *FirstUnwindPad = nullptr;
  SmallVector<FuncletPadInst *, 8> Worklist({&FPI});
  SmallSet<FuncletPadInst *, 8> Seen;

  while (!Worklist.empty()) {
    FuncletPadInst *CurrentPad = Worklist.pop_back_val();
    Assert(Seen.insert(CurrentPad).second,
           "FuncletPadInst must not be nested within itself", CurrentPad);
    Value *UnresolvedAncestorPad = nullptr;
    for (User *U : CurrentPad->users()) {
      BasicBlock *UnwindDest;
      if (auto *CRI = dyn_cast<CleanupReturnInst>(U)) {
        UnwindDest = CRI->getUnwindDest();
      } else if (auto *CSI = dyn_cast<CatchSwitchInst>(U)) {
        // We allow catchswitch unwind to caller to nest
        // within an outer pad that unwinds somewhere else,
        // because catchswitch doesn't have a nounwind variant.
        // See e.g. SimplifyCFGOpt::SimplifyUnreachable.
        if (CSI->unwindsToCaller())
          continue;
        UnwindDest = CSI->getUnwindDest();
      } else if (auto *II = dyn_cast<InvokeInst>(U)) {
        UnwindDest = II->getUnwindDest();
      } else if (isa<CallInst>(U)) {
        // Calls which don't unwind may be found inside funclet
        // pads that unwind somewhere else.  We don't *require*
        // such calls to be annotated nounwind.
        continue;
      } else if (auto *CPI = dyn_cast<CleanupPadInst>(U)) {
        // The unwind dest for a cleanup can only be found by
        // recursive search.  Add it to the worklist, and we'll
        // search for its first use that determines where it unwinds.
        Worklist.push_back(CPI);
        continue;
      } else {
        Assert(isa<CatchReturnInst>(U), "Bogus funclet pad use", U);
        continue;
      }

      Value *UnwindPad;
      bool ExitsFPI;
      if (UnwindDest) {
        UnwindPad = UnwindDest->getFirstNonPHI();
        if (!cast<Instruction>(UnwindPad)->isEHPad())
          continue;
        Value *UnwindParent = getParentPad(UnwindPad);
        // Ignore unwind edges that don't exit CurrentPad.
        if (UnwindParent == CurrentPad)
          continue;
        // Determine whether the original funclet pad is exited,
        // and if we are scanning nested pads determine how many
        // of them are exited so we can stop searching their
        // children.
        Value *ExitedPad = CurrentPad;
        ExitsFPI = false;
        do {
          if (ExitedPad == &FPI) {
            ExitsFPI = true;
            // Now we can resolve any ancestors of CurrentPad up to
            // FPI, but not including FPI since we need to make sure
            // to check all direct users of FPI for consistency.
            UnresolvedAncestorPad = &FPI;
            break;
          }
          Value *ExitedParent = getParentPad(ExitedPad);
          if (ExitedParent == UnwindParent) {
            // ExitedPad is the ancestor-most pad which this unwind
            // edge exits, so we can resolve up to it, meaning that
            // ExitedParent is the first ancestor still unresolved.
            UnresolvedAncestorPad = ExitedParent;
            break;
          }
          ExitedPad = ExitedParent;
        } while (!isa<ConstantTokenNone>(ExitedPad));
      } else {
        // Unwinding to caller exits all pads.
        UnwindPad = ConstantTokenNone::get(FPI.getContext());
        ExitsFPI = true;
        UnresolvedAncestorPad = &FPI;
      }

      if (ExitsFPI) {
        // This unwind edge exits FPI.  Make sure it agrees with other
        // such edges.
        if (FirstUser) {
          Assert(UnwindPad == FirstUnwindPad, "Unwind edges out of a funclet "
                                              "pad must have the same unwind "
                                              "dest",
                 &FPI, U, FirstUser);
        } else {
          FirstUser = U;
          FirstUnwindPad = UnwindPad;
          // Record cleanup sibling unwinds for verifySiblingFuncletUnwinds
          if (isa<CleanupPadInst>(&FPI) && !isa<ConstantTokenNone>(UnwindPad) &&
              getParentPad(UnwindPad) == getParentPad(&FPI))
            SiblingFuncletInfo[&FPI] = cast<TerminatorInst>(U);
        }
      }
      // Make sure we visit all uses of FPI, but for nested pads stop as
      // soon as we know where they unwind to.
      if (CurrentPad != &FPI)
        break;
    }
    if (UnresolvedAncestorPad) {
      if (CurrentPad == UnresolvedAncestorPad) {
        // When CurrentPad is FPI itself, we don't mark it as resolved even if
        // we've found an unwind edge that exits it, because we need to verify
        // all direct uses of FPI.
        assert(CurrentPad == &FPI);
        continue;
      }
      // Pop off the worklist any nested pads that we've found an unwind
      // destination for.  The pads on the worklist are the uncles,
      // great-uncles, etc. of CurrentPad.  We've found an unwind destination
      // for all ancestors of CurrentPad up to but not including
      // UnresolvedAncestorPad.
      Value *ResolvedPad = CurrentPad;
      while (!Worklist.empty()) {
        Value *UnclePad = Worklist.back();
        Value *AncestorPad = getParentPad(UnclePad);
        // Walk ResolvedPad up the ancestor list until we either find the
        // uncle's parent or the last resolved ancestor.
        while (ResolvedPad != AncestorPad) {
          Value *ResolvedParent = getParentPad(ResolvedPad);
          if (ResolvedParent == UnresolvedAncestorPad) {
            break;
          }
          ResolvedPad = ResolvedParent;
        }
        // If the resolved ancestor search didn't find the uncle's parent,
        // then the uncle is not yet resolved.
        if (ResolvedPad != AncestorPad)
          break;
        // This uncle is resolved, so pop it from the worklist.
        Worklist.pop_back();
      }
    }
  }

  if (FirstUnwindPad) {
    if (auto *CatchSwitch = dyn_cast<CatchSwitchInst>(FPI.getParentPad())) {
      BasicBlock *SwitchUnwindDest = CatchSwitch->getUnwindDest();
      Value *SwitchUnwindPad;
      if (SwitchUnwindDest)
        SwitchUnwindPad = SwitchUnwindDest->getFirstNonPHI();
      else
        SwitchUnwindPad = ConstantTokenNone::get(FPI.getContext());
      Assert(SwitchUnwindPad == FirstUnwindPad,
             "Unwind edges out of a catch must have the same unwind dest as "
             "the parent catchswitch",
             &FPI, FirstUser, CatchSwitch);
    }
  }

  visitInstruction(FPI);
}

void Verifier::visitCatchSwitchInst(CatchSwitchInst &CatchSwitch) {
  BasicBlock *BB = CatchSwitch.getParent();

  Function *F = BB->getParent();
  Assert(F->hasPersonalityFn(),
         "CatchSwitchInst needs to be in a function with a personality.",
         &CatchSwitch);

  // The catchswitch instruction must be the first non-PHI instruction in the
  // block.
  Assert(BB->getFirstNonPHI() == &CatchSwitch,
         "CatchSwitchInst not the first non-PHI instruction in the block.",
         &CatchSwitch);

  auto *ParentPad = CatchSwitch.getParentPad();
  Assert(isa<ConstantTokenNone>(ParentPad) || isa<FuncletPadInst>(ParentPad),
         "CatchSwitchInst has an invalid parent.", ParentPad);

  if (BasicBlock *UnwindDest = CatchSwitch.getUnwindDest()) {
    Instruction *I = UnwindDest->getFirstNonPHI();
    Assert(I->isEHPad() && !isa<LandingPadInst>(I),
           "CatchSwitchInst must unwind to an EH block which is not a "
           "landingpad.",
           &CatchSwitch);

    // Record catchswitch sibling unwinds for verifySiblingFuncletUnwinds
    if (getParentPad(I) == ParentPad)
      SiblingFuncletInfo[&CatchSwitch] = &CatchSwitch;
  }

  Assert(CatchSwitch.getNumHandlers() != 0,
         "CatchSwitchInst cannot have empty handler list", &CatchSwitch);

  for (BasicBlock *Handler : CatchSwitch.handlers()) {
    Assert(isa<CatchPadInst>(Handler->getFirstNonPHI()),
           "CatchSwitchInst handlers must be catchpads", &CatchSwitch, Handler);
  }

  visitEHPadPredecessors(CatchSwitch);
  visitTerminatorInst(CatchSwitch);
}

void Verifier::visitCleanupReturnInst(CleanupReturnInst &CRI) {
  Assert(isa<CleanupPadInst>(CRI.getOperand(0)),
         "CleanupReturnInst needs to be provided a CleanupPad", &CRI,
         CRI.getOperand(0));

  if (BasicBlock *UnwindDest = CRI.getUnwindDest()) {
    Instruction *I = UnwindDest->getFirstNonPHI();
    Assert(I->isEHPad() && !isa<LandingPadInst>(I),
           "CleanupReturnInst must unwind to an EH block which is not a "
           "landingpad.",
           &CRI);
  }

  visitTerminatorInst(CRI);
}

void Verifier::verifyDominatesUse(Instruction &I, unsigned i) {
  Instruction *Op = cast<Instruction>(I.getOperand(i));
  // If the we have an invalid invoke, don't try to compute the dominance.
  // We already reject it in the invoke specific checks and the dominance
  // computation doesn't handle multiple edges.
  if (InvokeInst *II = dyn_cast<InvokeInst>(Op)) {
    if (II->getNormalDest() == II->getUnwindDest())
      return;
  }

  // Quick check whether the def has already been encountered in the same block.
  // PHI nodes are not checked to prevent accepting preceeding PHIs, because PHI
  // uses are defined to happen on the incoming edge, not at the instruction.
  //
  // FIXME: If this operand is a MetadataAsValue (wrapping a LocalAsMetadata)
  // wrapping an SSA value, assert that we've already encountered it.  See
  // related FIXME in Mapper::mapLocalAsMetadata in ValueMapper.cpp.
  if (!isa<PHINode>(I) && InstsInThisBlock.count(Op))
    return;

  const Use &U = I.getOperandUse(i);
  Assert(DT.dominates(Op, U),
         "Instruction does not dominate all uses!", Op, &I);
}

void Verifier::visitDereferenceableMetadata(Instruction& I, MDNode* MD) {
  Assert(I.getType()->isPointerTy(), "dereferenceable, dereferenceable_or_null "
         "apply only to pointer types", &I);
  Assert(isa<LoadInst>(I),
         "dereferenceable, dereferenceable_or_null apply only to load"
         " instructions, use attributes for calls or invokes", &I);
  Assert(MD->getNumOperands() == 1, "dereferenceable, dereferenceable_or_null "
         "take one operand!", &I);
  ConstantInt *CI = mdconst::dyn_extract<ConstantInt>(MD->getOperand(0));
  Assert(CI && CI->getType()->isIntegerTy(64), "dereferenceable, "
         "dereferenceable_or_null metadata value must be an i64!", &I);
}

/// verifyInstruction - Verify that an instruction is well formed.
///
void Verifier::visitInstruction(Instruction &I) {
  BasicBlock *BB = I.getParent();
  Assert(BB, "Instruction not embedded in basic block!", &I);

  if (!isa<PHINode>(I)) {   // Check that non-phi nodes are not self referential
    for (User *U : I.users()) {
      Assert(U != (User *)&I || !DT.isReachableFromEntry(BB),
             "Only PHI nodes may reference their own value!", &I);
    }
  }

  // Check that void typed values don't have names
  Assert(!I.getType()->isVoidTy() || !I.hasName(),
         "Instruction has a name, but provides a void value!", &I);

  // Check that the return value of the instruction is either void or a legal
  // value type.
  Assert(I.getType()->isVoidTy() || I.getType()->isFirstClassType(),
         "Instruction returns a non-scalar type!", &I);

  // Check that the instruction doesn't produce metadata. Calls are already
  // checked against the callee type.
  Assert(!I.getType()->isMetadataTy() || isa<CallInst>(I) || isa<InvokeInst>(I),
         "Invalid use of metadata!", &I);

  // Check that all uses of the instruction, if they are instructions
  // themselves, actually have parent basic blocks.  If the use is not an
  // instruction, it is an error!
  for (Use &U : I.uses()) {
    if (Instruction *Used = dyn_cast<Instruction>(U.getUser()))
      Assert(Used->getParent() != nullptr,
             "Instruction referencing"
             " instruction not embedded in a basic block!",
             &I, Used);
    else {
      CheckFailed("Use of instruction is not an instruction!", U);
      return;
    }
  }

  for (unsigned i = 0, e = I.getNumOperands(); i != e; ++i) {
    Assert(I.getOperand(i) != nullptr, "Instruction has null operand!", &I);

    // Check to make sure that only first-class-values are operands to
    // instructions.
    if (!I.getOperand(i)->getType()->isFirstClassType()) {
      Assert(false, "Instruction operands must be first-class values!", &I);
    }

    if (Function *F = dyn_cast<Function>(I.getOperand(i))) {
      // Check to make sure that the "address of" an intrinsic function is never
      // taken.
      Assert(
          !F->isIntrinsic() ||
              i == (isa<CallInst>(I) ? e - 1 : isa<InvokeInst>(I) ? e - 3 : 0),
          "Cannot take the address of an intrinsic!", &I);
      Assert(
          !F->isIntrinsic() || isa<CallInst>(I) ||
              F->getIntrinsicID() == Intrinsic::donothing ||
              F->getIntrinsicID() == Intrinsic::coro_resume ||
              F->getIntrinsicID() == Intrinsic::coro_destroy ||
              F->getIntrinsicID() == Intrinsic::experimental_patchpoint_void ||
              F->getIntrinsicID() == Intrinsic::experimental_patchpoint_i64 ||
              F->getIntrinsicID() == Intrinsic::experimental_gc_statepoint,
          "Cannot invoke an intrinsic other than donothing, patchpoint, "
          "statepoint, coro_resume or coro_destroy",
          &I);
      Assert(F->getParent() == &M, "Referencing function in another module!",
             &I, &M, F, F->getParent());
    } else if (BasicBlock *OpBB = dyn_cast<BasicBlock>(I.getOperand(i))) {
      Assert(OpBB->getParent() == BB->getParent(),
             "Referring to a basic block in another function!", &I);
    } else if (Argument *OpArg = dyn_cast<Argument>(I.getOperand(i))) {
      Assert(OpArg->getParent() == BB->getParent(),
             "Referring to an argument in another function!", &I);
    } else if (GlobalValue *GV = dyn_cast<GlobalValue>(I.getOperand(i))) {
      Assert(GV->getParent() == &M, "Referencing global in another module!", &I,
             &M, GV, GV->getParent());
    } else if (isa<Instruction>(I.getOperand(i))) {
      verifyDominatesUse(I, i);
    } else if (isa<InlineAsm>(I.getOperand(i))) {
      Assert((i + 1 == e && isa<CallInst>(I)) ||
                 (i + 3 == e && isa<InvokeInst>(I)),
             "Cannot take the address of an inline asm!", &I);
    } else if (ConstantExpr *CE = dyn_cast<ConstantExpr>(I.getOperand(i))) {
      if (CE->getType()->isPtrOrPtrVectorTy() ||
          !DL.getNonIntegralAddressSpaces().empty()) {
        // If we have a ConstantExpr pointer, we need to see if it came from an
        // illegal bitcast.  If the datalayout string specifies non-integral
        // address spaces then we also need to check for illegal ptrtoint and
        // inttoptr expressions.
        visitConstantExprsRecursively(CE);
      }
    }
  }

  if (MDNode *MD = I.getMetadata(LLVMContext::MD_fpmath)) {
    Assert(I.getType()->isFPOrFPVectorTy(),
           "fpmath requires a floating point result!", &I);
    Assert(MD->getNumOperands() == 1, "fpmath takes one operand!", &I);
    if (ConstantFP *CFP0 =
            mdconst::dyn_extract_or_null<ConstantFP>(MD->getOperand(0))) {
      const APFloat &Accuracy = CFP0->getValueAPF();
      Assert(&Accuracy.getSemantics() == &APFloat::IEEEsingle(),
             "fpmath accuracy must have float type", &I);
      Assert(Accuracy.isFiniteNonZero() && !Accuracy.isNegative(),
             "fpmath accuracy not a positive number!", &I);
    } else {
      Assert(false, "invalid fpmath accuracy!", &I);
    }
  }

  if (MDNode *Range = I.getMetadata(LLVMContext::MD_range)) {
    Assert(isa<LoadInst>(I) || isa<CallInst>(I) || isa<InvokeInst>(I),
           "Ranges are only for loads, calls and invokes!", &I);
    visitRangeMetadata(I, Range, I.getType());
  }

  if (I.getMetadata(LLVMContext::MD_nonnull)) {
    Assert(I.getType()->isPointerTy(), "nonnull applies only to pointer types",
           &I);
    Assert(isa<LoadInst>(I),
           "nonnull applies only to load instructions, use attributes"
           " for calls or invokes",
           &I);
  }

  if (MDNode *MD = I.getMetadata(LLVMContext::MD_dereferenceable))
    visitDereferenceableMetadata(I, MD);

  if (MDNode *MD = I.getMetadata(LLVMContext::MD_dereferenceable_or_null))
    visitDereferenceableMetadata(I, MD);

  if (MDNode *TBAA = I.getMetadata(LLVMContext::MD_tbaa))
    TBAAVerifyHelper.visitTBAAMetadata(I, TBAA);

  if (MDNode *AlignMD = I.getMetadata(LLVMContext::MD_align)) {
    Assert(I.getType()->isPointerTy(), "align applies only to pointer types",
           &I);
    Assert(isa<LoadInst>(I), "align applies only to load instructions, "
           "use attributes for calls or invokes", &I);
    Assert(AlignMD->getNumOperands() == 1, "align takes one operand!", &I);
    ConstantInt *CI = mdconst::dyn_extract<ConstantInt>(AlignMD->getOperand(0));
    Assert(CI && CI->getType()->isIntegerTy(64),
           "align metadata value must be an i64!", &I);
    uint64_t Align = CI->getZExtValue();
    Assert(isPowerOf2_64(Align),
           "align metadata value must be a power of 2!", &I);
    Assert(Align <= Value::MaximumAlignment,
           "alignment is larger that implementation defined limit", &I);
  }

  if (MDNode *N = I.getDebugLoc().getAsMDNode()) {
    AssertDI(isa<DILocation>(N), "invalid !dbg metadata attachment", &I, N);
    visitMDNode(*N);
  }

  if (auto *DII = dyn_cast<DbgInfoIntrinsic>(&I))
    verifyFragmentExpression(*DII);

  InstsInThisBlock.insert(&I);
}

/// Allow intrinsics to be verified in different ways.
void Verifier::visitIntrinsicCallSite(Intrinsic::ID ID, CallSite CS) {
  Function *IF = CS.getCalledFunction();
  Assert(IF->isDeclaration(), "Intrinsic functions should never be defined!",
         IF);

  // Verify that the intrinsic prototype lines up with what the .td files
  // describe.
  FunctionType *IFTy = IF->getFunctionType();
  bool IsVarArg = IFTy->isVarArg();

  SmallVector<Intrinsic::IITDescriptor, 8> Table;
  getIntrinsicInfoTableEntries(ID, Table);
  ArrayRef<Intrinsic::IITDescriptor> TableRef = Table;

  SmallVector<Type *, 4> ArgTys;
  Assert(!Intrinsic::matchIntrinsicType(IFTy->getReturnType(),
                                        TableRef, ArgTys),
         "Intrinsic has incorrect return type!", IF);
  for (unsigned i = 0, e = IFTy->getNumParams(); i != e; ++i)
    Assert(!Intrinsic::matchIntrinsicType(IFTy->getParamType(i),
                                          TableRef, ArgTys),
           "Intrinsic has incorrect argument type!", IF);

  // Verify if the intrinsic call matches the vararg property.
  if (IsVarArg)
    Assert(!Intrinsic::matchIntrinsicVarArg(IsVarArg, TableRef),
           "Intrinsic was not defined with variable arguments!", IF);
  else
    Assert(!Intrinsic::matchIntrinsicVarArg(IsVarArg, TableRef),
           "Callsite was not defined with variable arguments!", IF);

  // All descriptors should be absorbed by now.
  Assert(TableRef.empty(), "Intrinsic has too few arguments!", IF);

  // Now that we have the intrinsic ID and the actual argument types (and we
  // know they are legal for the intrinsic!) get the intrinsic name through the
  // usual means.  This allows us to verify the mangling of argument types into
  // the name.
  const std::string ExpectedName = Intrinsic::getName(ID, ArgTys);
  Assert(ExpectedName == IF->getName(),
         "Intrinsic name not mangled correctly for type arguments! "
         "Should be: " +
             ExpectedName,
         IF);

  // If the intrinsic takes MDNode arguments, verify that they are either global
  // or are local to *this* function.
  for (Value *V : CS.args()) 
    if (auto *MD = dyn_cast<MetadataAsValue>(V))
      visitMetadataAsValue(*MD, CS.getCaller());

  switch (ID) {
  default:
    break;
  case Intrinsic::coro_id: {
    auto *InfoArg = CS.getArgOperand(3)->stripPointerCasts();
    if (isa<ConstantPointerNull>(InfoArg))
      break;
    auto *GV = dyn_cast<GlobalVariable>(InfoArg);
    Assert(GV && GV->isConstant() && GV->hasDefinitiveInitializer(),
      "info argument of llvm.coro.begin must refer to an initialized "
      "constant");
    Constant *Init = GV->getInitializer();
    Assert(isa<ConstantStruct>(Init) || isa<ConstantArray>(Init),
      "info argument of llvm.coro.begin must refer to either a struct or "
      "an array");
    break;
  }
  case Intrinsic::ctlz:  // llvm.ctlz
  case Intrinsic::cttz:  // llvm.cttz
    Assert(isa<ConstantInt>(CS.getArgOperand(1)),
           "is_zero_undef argument of bit counting intrinsics must be a "
           "constant int",
           CS);
    break;
  case Intrinsic::experimental_constrained_fadd:
  case Intrinsic::experimental_constrained_fsub:
  case Intrinsic::experimental_constrained_fmul:
  case Intrinsic::experimental_constrained_fdiv:
  case Intrinsic::experimental_constrained_frem:
    visitConstrainedFPIntrinsic(
        cast<ConstrainedFPIntrinsic>(*CS.getInstruction()));
    break;
  case Intrinsic::dbg_declare: // llvm.dbg.declare
    Assert(isa<MetadataAsValue>(CS.getArgOperand(0)),
           "invalid llvm.dbg.declare intrinsic call 1", CS);
    visitDbgIntrinsic("declare", cast<DbgDeclareInst>(*CS.getInstruction()));
    break;
  case Intrinsic::dbg_value: // llvm.dbg.value
    visitDbgIntrinsic("value", cast<DbgValueInst>(*CS.getInstruction()));
    break;
  case Intrinsic::memcpy:
  case Intrinsic::memmove:
  case Intrinsic::memset: {
    ConstantInt *AlignCI = dyn_cast<ConstantInt>(CS.getArgOperand(3));
    Assert(AlignCI,
           "alignment argument of memory intrinsics must be a constant int",
           CS);
    const APInt &AlignVal = AlignCI->getValue();
    Assert(AlignCI->isZero() || AlignVal.isPowerOf2(),
           "alignment argument of memory intrinsics must be a power of 2", CS);
    Assert(isa<ConstantInt>(CS.getArgOperand(4)),
           "isvolatile argument of memory intrinsics must be a constant int",
           CS);
    break;
  }
  case Intrinsic::memcpy_element_atomic: {
    ConstantInt *ElementSizeCI = dyn_cast<ConstantInt>(CS.getArgOperand(3));
    Assert(ElementSizeCI, "element size of the element-wise atomic memory "
                          "intrinsic must be a constant int",
           CS);
    const APInt &ElementSizeVal = ElementSizeCI->getValue();
    Assert(ElementSizeVal.isPowerOf2(),
           "element size of the element-wise atomic memory intrinsic "
           "must be a power of 2",
           CS);

    auto IsValidAlignment = [&](uint64_t Alignment) {
      return isPowerOf2_64(Alignment) && ElementSizeVal.ule(Alignment);
    };
    
    uint64_t DstAlignment = CS.getParamAlignment(1),
             SrcAlignment = CS.getParamAlignment(2);

    Assert(IsValidAlignment(DstAlignment),
           "incorrect alignment of the destination argument",
           CS);
    Assert(IsValidAlignment(SrcAlignment),
           "incorrect alignment of the source argument",
           CS);
    break;
  }
  case Intrinsic::gcroot:
  case Intrinsic::gcwrite:
  case Intrinsic::gcread:
    if (ID == Intrinsic::gcroot) {
      AllocaInst *AI =
        dyn_cast<AllocaInst>(CS.getArgOperand(0)->stripPointerCasts());
      Assert(AI, "llvm.gcroot parameter #1 must be an alloca.", CS);
      Assert(isa<Constant>(CS.getArgOperand(1)),
             "llvm.gcroot parameter #2 must be a constant.", CS);
      if (!AI->getAllocatedType()->isPointerTy()) {
        Assert(!isa<ConstantPointerNull>(CS.getArgOperand(1)),
               "llvm.gcroot parameter #1 must either be a pointer alloca, "
               "or argument #2 must be a non-null constant.",
               CS);
      }
    }

    Assert(CS.getParent()->getParent()->hasGC(),
           "Enclosing function does not use GC.", CS);
    break;
  case Intrinsic::init_trampoline:
    Assert(isa<Function>(CS.getArgOperand(1)->stripPointerCasts()),
           "llvm.init_trampoline parameter #2 must resolve to a function.",
           CS);
    break;
  case Intrinsic::prefetch:
    Assert(isa<ConstantInt>(CS.getArgOperand(1)) &&
               isa<ConstantInt>(CS.getArgOperand(2)) &&
               cast<ConstantInt>(CS.getArgOperand(1))->getZExtValue() < 2 &&
               cast<ConstantInt>(CS.getArgOperand(2))->getZExtValue() < 4,
           "invalid arguments to llvm.prefetch", CS);
    break;
  case Intrinsic::stackprotector:
    Assert(isa<AllocaInst>(CS.getArgOperand(1)->stripPointerCasts()),
           "llvm.stackprotector parameter #2 must resolve to an alloca.", CS);
    break;
  case Intrinsic::lifetime_start:
  case Intrinsic::lifetime_end:
  case Intrinsic::invariant_start:
    Assert(isa<ConstantInt>(CS.getArgOperand(0)),
           "size argument of memory use markers must be a constant integer",
           CS);
    break;
  case Intrinsic::invariant_end:
    Assert(isa<ConstantInt>(CS.getArgOperand(1)),
           "llvm.invariant.end parameter #2 must be a constant integer", CS);
    break;

  case Intrinsic::localescape: {
    BasicBlock *BB = CS.getParent();
    Assert(BB == &BB->getParent()->front(),
           "llvm.localescape used outside of entry block", CS);
    Assert(!SawFrameEscape,
           "multiple calls to llvm.localescape in one function", CS);
    for (Value *Arg : CS.args()) {
      if (isa<ConstantPointerNull>(Arg))
        continue; // Null values are allowed as placeholders.
      auto *AI = dyn_cast<AllocaInst>(Arg->stripPointerCasts());
      Assert(AI && AI->isStaticAlloca(),
             "llvm.localescape only accepts static allocas", CS);
    }
    FrameEscapeInfo[BB->getParent()].first = CS.getNumArgOperands();
    SawFrameEscape = true;
    break;
  }
  case Intrinsic::localrecover: {
    Value *FnArg = CS.getArgOperand(0)->stripPointerCasts();
    Function *Fn = dyn_cast<Function>(FnArg);
    Assert(Fn && !Fn->isDeclaration(),
           "llvm.localrecover first "
           "argument must be function defined in this module",
           CS);
    auto *IdxArg = dyn_cast<ConstantInt>(CS.getArgOperand(2));
    Assert(IdxArg, "idx argument of llvm.localrecover must be a constant int",
           CS);
    auto &Entry = FrameEscapeInfo[Fn];
    Entry.second = unsigned(
        std::max(uint64_t(Entry.second), IdxArg->getLimitedValue(~0U) + 1));
    break;
  }

  case Intrinsic::experimental_gc_statepoint:
    Assert(!CS.isInlineAsm(),
           "gc.statepoint support for inline assembly unimplemented", CS);
    Assert(CS.getParent()->getParent()->hasGC(),
           "Enclosing function does not use GC.", CS);

    verifyStatepoint(CS);
    break;
  case Intrinsic::experimental_gc_result: {
    Assert(CS.getParent()->getParent()->hasGC(),
           "Enclosing function does not use GC.", CS);
    // Are we tied to a statepoint properly?
    CallSite StatepointCS(CS.getArgOperand(0));
    const Function *StatepointFn =
      StatepointCS.getInstruction() ? StatepointCS.getCalledFunction() : nullptr;
    Assert(StatepointFn && StatepointFn->isDeclaration() &&
               StatepointFn->getIntrinsicID() ==
                   Intrinsic::experimental_gc_statepoint,
           "gc.result operand #1 must be from a statepoint", CS,
           CS.getArgOperand(0));

    // Assert that result type matches wrapped callee.
    const Value *Target = StatepointCS.getArgument(2);
    auto *PT = cast<PointerType>(Target->getType());
    auto *TargetFuncType = cast<FunctionType>(PT->getElementType());
    Assert(CS.getType() == TargetFuncType->getReturnType(),
           "gc.result result type does not match wrapped callee", CS);
    break;
  }
  case Intrinsic::experimental_gc_relocate: {
    Assert(CS.getNumArgOperands() == 3, "wrong number of arguments", CS);

    Assert(isa<PointerType>(CS.getType()->getScalarType()),
           "gc.relocate must return a pointer or a vector of pointers", CS);

    // Check that this relocate is correctly tied to the statepoint

    // This is case for relocate on the unwinding path of an invoke statepoint
    if (LandingPadInst *LandingPad =
          dyn_cast<LandingPadInst>(CS.getArgOperand(0))) {

      const BasicBlock *InvokeBB =
          LandingPad->getParent()->getUniquePredecessor();

      // Landingpad relocates should have only one predecessor with invoke
      // statepoint terminator
      Assert(InvokeBB, "safepoints should have unique landingpads",
             LandingPad->getParent());
      Assert(InvokeBB->getTerminator(), "safepoint block should be well formed",
             InvokeBB);
      Assert(isStatepoint(InvokeBB->getTerminator()),
             "gc relocate should be linked to a statepoint", InvokeBB);
    }
    else {
      // In all other cases relocate should be tied to the statepoint directly.
      // This covers relocates on a normal return path of invoke statepoint and
      // relocates of a call statepoint.
      auto Token = CS.getArgOperand(0);
      Assert(isa<Instruction>(Token) && isStatepoint(cast<Instruction>(Token)),
             "gc relocate is incorrectly tied to the statepoint", CS, Token);
    }

    // Verify rest of the relocate arguments.

    ImmutableCallSite StatepointCS(
        cast<GCRelocateInst>(*CS.getInstruction()).getStatepoint());

    // Both the base and derived must be piped through the safepoint.
    Value* Base = CS.getArgOperand(1);
    Assert(isa<ConstantInt>(Base),
           "gc.relocate operand #2 must be integer offset", CS);

    Value* Derived = CS.getArgOperand(2);
    Assert(isa<ConstantInt>(Derived),
           "gc.relocate operand #3 must be integer offset", CS);

    const int BaseIndex = cast<ConstantInt>(Base)->getZExtValue();
    const int DerivedIndex = cast<ConstantInt>(Derived)->getZExtValue();
    // Check the bounds
    Assert(0 <= BaseIndex && BaseIndex < (int)StatepointCS.arg_size(),
           "gc.relocate: statepoint base index out of bounds", CS);
    Assert(0 <= DerivedIndex && DerivedIndex < (int)StatepointCS.arg_size(),
           "gc.relocate: statepoint derived index out of bounds", CS);

    // Check that BaseIndex and DerivedIndex fall within the 'gc parameters'
    // section of the statepoint's argument.
    Assert(StatepointCS.arg_size() > 0,
           "gc.statepoint: insufficient arguments");
    Assert(isa<ConstantInt>(StatepointCS.getArgument(3)),
           "gc.statement: number of call arguments must be constant integer");
    const unsigned NumCallArgs =
        cast<ConstantInt>(StatepointCS.getArgument(3))->getZExtValue();
    Assert(StatepointCS.arg_size() > NumCallArgs + 5,
           "gc.statepoint: mismatch in number of call arguments");
    Assert(isa<ConstantInt>(StatepointCS.getArgument(NumCallArgs + 5)),
           "gc.statepoint: number of transition arguments must be "
           "a constant integer");
    const int NumTransitionArgs =
        cast<ConstantInt>(StatepointCS.getArgument(NumCallArgs + 5))
            ->getZExtValue();
    const int DeoptArgsStart = 4 + NumCallArgs + 1 + NumTransitionArgs + 1;
    Assert(isa<ConstantInt>(StatepointCS.getArgument(DeoptArgsStart)),
           "gc.statepoint: number of deoptimization arguments must be "
           "a constant integer");
    const int NumDeoptArgs =
        cast<ConstantInt>(StatepointCS.getArgument(DeoptArgsStart))
            ->getZExtValue();
    const int GCParamArgsStart = DeoptArgsStart + 1 + NumDeoptArgs;
    const int GCParamArgsEnd = StatepointCS.arg_size();
    Assert(GCParamArgsStart <= BaseIndex && BaseIndex < GCParamArgsEnd,
           "gc.relocate: statepoint base index doesn't fall within the "
           "'gc parameters' section of the statepoint call",
           CS);
    Assert(GCParamArgsStart <= DerivedIndex && DerivedIndex < GCParamArgsEnd,
           "gc.relocate: statepoint derived index doesn't fall within the "
           "'gc parameters' section of the statepoint call",
           CS);

    // Relocated value must be either a pointer type or vector-of-pointer type,
    // but gc_relocate does not need to return the same pointer type as the
    // relocated pointer. It can be casted to the correct type later if it's
    // desired. However, they must have the same address space and 'vectorness'
    GCRelocateInst &Relocate = cast<GCRelocateInst>(*CS.getInstruction());
    Assert(Relocate.getDerivedPtr()->getType()->getScalarType()->isPointerTy(),
           "gc.relocate: relocated value must be a gc pointer", CS);

    auto ResultType = CS.getType();
    auto DerivedType = Relocate.getDerivedPtr()->getType();
    Assert(ResultType->isVectorTy() == DerivedType->isVectorTy(),
           "gc.relocate: vector relocates to vector and pointer to pointer",
           CS);
    Assert(
        ResultType->getPointerAddressSpace() ==
            DerivedType->getPointerAddressSpace(),
        "gc.relocate: relocating a pointer shouldn't change its address space",
        CS);
    break;
  }
  case Intrinsic::eh_exceptioncode:
  case Intrinsic::eh_exceptionpointer: {
    Assert(isa<CatchPadInst>(CS.getArgOperand(0)),
           "eh.exceptionpointer argument must be a catchpad", CS);
    break;
  }
  case Intrinsic::masked_load: {
    Assert(CS.getType()->isVectorTy(), "masked_load: must return a vector", CS);
    
    Value *Ptr = CS.getArgOperand(0);
    //Value *Alignment = CS.getArgOperand(1);
    Value *Mask = CS.getArgOperand(2);
    Value *PassThru = CS.getArgOperand(3);
    Assert(Mask->getType()->isVectorTy(),
           "masked_load: mask must be vector", CS);

    // DataTy is the overloaded type
    Type *DataTy = cast<PointerType>(Ptr->getType())->getElementType();
    Assert(DataTy == CS.getType(), 
           "masked_load: return must match pointer type", CS);
    Assert(PassThru->getType() == DataTy,
           "masked_load: pass through and data type must match", CS);
    Assert(Mask->getType()->getVectorNumElements() ==
           DataTy->getVectorNumElements(), 
           "masked_load: vector mask must be same length as data", CS);
    break;
  }
  case Intrinsic::masked_store: {
    Value *Val = CS.getArgOperand(0);
    Value *Ptr = CS.getArgOperand(1);
    //Value *Alignment = CS.getArgOperand(2);
    Value *Mask = CS.getArgOperand(3);
    Assert(Mask->getType()->isVectorTy(),
           "masked_store: mask must be vector", CS);

    // DataTy is the overloaded type
    Type *DataTy = cast<PointerType>(Ptr->getType())->getElementType();
    Assert(DataTy == Val->getType(), 
           "masked_store: storee must match pointer type", CS);
    Assert(Mask->getType()->getVectorNumElements() ==
           DataTy->getVectorNumElements(), 
           "masked_store: vector mask must be same length as data", CS);
    break;
  }

  case Intrinsic::experimental_guard: {
    Assert(CS.isCall(), "experimental_guard cannot be invoked", CS);
    Assert(CS.countOperandBundlesOfType(LLVMContext::OB_deopt) == 1,
           "experimental_guard must have exactly one "
           "\"deopt\" operand bundle");
    break;
  }

  case Intrinsic::experimental_deoptimize: {
    Assert(CS.isCall(), "experimental_deoptimize cannot be invoked", CS);
    Assert(CS.countOperandBundlesOfType(LLVMContext::OB_deopt) == 1,
           "experimental_deoptimize must have exactly one "
           "\"deopt\" operand bundle");
    Assert(CS.getType() == CS.getInstruction()->getFunction()->getReturnType(),
           "experimental_deoptimize return type must match caller return type");

    if (CS.isCall()) {
      auto *DeoptCI = CS.getInstruction();
      auto *RI = dyn_cast<ReturnInst>(DeoptCI->getNextNode());
      Assert(RI,
             "calls to experimental_deoptimize must be followed by a return");

      if (!CS.getType()->isVoidTy() && RI)
        Assert(RI->getReturnValue() == DeoptCI,
               "calls to experimental_deoptimize must be followed by a return "
               "of the value computed by experimental_deoptimize");
    }

    break;
  }
  };
}

/// \brief Carefully grab the subprogram from a local scope.
///
/// This carefully grabs the subprogram from a local scope, avoiding the
/// built-in assertions that would typically fire.
static DISubprogram *getSubprogram(Metadata *LocalScope) {
  if (!LocalScope)
    return nullptr;

  if (auto *SP = dyn_cast<DISubprogram>(LocalScope))
    return SP;

  if (auto *LB = dyn_cast<DILexicalBlockBase>(LocalScope))
    return getSubprogram(LB->getRawScope());

  // Just return null; broken scope chains are checked elsewhere.
  assert(!isa<DILocalScope>(LocalScope) && "Unknown type of local scope");
  return nullptr;
}

void Verifier::visitConstrainedFPIntrinsic(ConstrainedFPIntrinsic &FPI) {
  Assert(isa<MetadataAsValue>(FPI.getOperand(2)),
         "invalid rounding mode argument", &FPI);
  Assert(FPI.getRoundingMode() != ConstrainedFPIntrinsic::rmInvalid,
         "invalid rounding mode argument", &FPI);
  Assert(FPI.getExceptionBehavior() != ConstrainedFPIntrinsic::ebInvalid,
         "invalid exception behavior argument", &FPI);
}

template <class DbgIntrinsicTy>
void Verifier::visitDbgIntrinsic(StringRef Kind, DbgIntrinsicTy &DII) {
  auto *MD = cast<MetadataAsValue>(DII.getArgOperand(0))->getMetadata();
  AssertDI(isa<ValueAsMetadata>(MD) ||
             (isa<MDNode>(MD) && !cast<MDNode>(MD)->getNumOperands()),
         "invalid llvm.dbg." + Kind + " intrinsic address/value", &DII, MD);
  AssertDI(isa<DILocalVariable>(DII.getRawVariable()),
         "invalid llvm.dbg." + Kind + " intrinsic variable", &DII,
         DII.getRawVariable());
  AssertDI(isa<DIExpression>(DII.getRawExpression()),
         "invalid llvm.dbg." + Kind + " intrinsic expression", &DII,
         DII.getRawExpression());

  // Ignore broken !dbg attachments; they're checked elsewhere.
  if (MDNode *N = DII.getDebugLoc().getAsMDNode())
    if (!isa<DILocation>(N))
      return;

  BasicBlock *BB = DII.getParent();
  Function *F = BB ? BB->getParent() : nullptr;

  // The scopes for variables and !dbg attachments must agree.
  DILocalVariable *Var = DII.getVariable();
  DILocation *Loc = DII.getDebugLoc();
  Assert(Loc, "llvm.dbg." + Kind + " intrinsic requires a !dbg attachment",
         &DII, BB, F);

  DISubprogram *VarSP = getSubprogram(Var->getRawScope());
  DISubprogram *LocSP = getSubprogram(Loc->getRawScope());
  if (!VarSP || !LocSP)
    return; // Broken scope chains are checked elsewhere.

  AssertDI(VarSP == LocSP, "mismatched subprogram between llvm.dbg." + Kind +
                               " variable and !dbg attachment",
           &DII, BB, F, Var, Var->getScope()->getSubprogram(), Loc,
           Loc->getScope()->getSubprogram());
}

static uint64_t getVariableSize(const DILocalVariable &V) {
  // Be careful of broken types (checked elsewhere).
  const Metadata *RawType = V.getRawType();
  while (RawType) {
    // Try to get the size directly.
    if (auto *T = dyn_cast<DIType>(RawType))
      if (uint64_t Size = T->getSizeInBits())
        return Size;

    if (auto *DT = dyn_cast<DIDerivedType>(RawType)) {
      // Look at the base type.
      RawType = DT->getRawBaseType();
      continue;
    }

    // Missing type or size.
    break;
  }

  // Fail gracefully.
  return 0;
}

void Verifier::verifyFragmentExpression(const DbgInfoIntrinsic &I) {
  DILocalVariable *V;
  DIExpression *E;
  if (auto *DVI = dyn_cast<DbgValueInst>(&I)) {
    V = dyn_cast_or_null<DILocalVariable>(DVI->getRawVariable());
    E = dyn_cast_or_null<DIExpression>(DVI->getRawExpression());
  } else {
    auto *DDI = cast<DbgDeclareInst>(&I);
    V = dyn_cast_or_null<DILocalVariable>(DDI->getRawVariable());
    E = dyn_cast_or_null<DIExpression>(DDI->getRawExpression());
  }

  // We don't know whether this intrinsic verified correctly.
  if (!V || !E || !E->isValid())
    return;

  // Nothing to do if this isn't a bit piece expression.
  auto Fragment = E->getFragmentInfo();
  if (!Fragment)
    return;

  // The frontend helps out GDB by emitting the members of local anonymous
  // unions as artificial local variables with shared storage. When SROA splits
  // the storage for artificial local variables that are smaller than the entire
  // union, the overhang piece will be outside of the allotted space for the
  // variable and this check fails.
  // FIXME: Remove this check as soon as clang stops doing this; it hides bugs.
  if (V->isArtificial())
    return;

  // If there's no size, the type is broken, but that should be checked
  // elsewhere.
  uint64_t VarSize = getVariableSize(*V);
  if (!VarSize)
    return;

  unsigned FragSize = Fragment->SizeInBits;
  unsigned FragOffset = Fragment->OffsetInBits;
  AssertDI(FragSize + FragOffset <= VarSize,
         "fragment is larger than or outside of variable", &I, V, E);
  AssertDI(FragSize != VarSize, "fragment covers entire variable", &I, V, E);
}

<<<<<<< HEAD
=======
void Verifier::verifyFnArgs(const DbgInfoIntrinsic &I) {
  // This function does not take the scope of noninlined function arguments into
  // account. Don't run it if current function is nodebug, because it may
  // contain inlined debug intrinsics.
  if (!HasDebugInfo)
    return;

  DILocalVariable *Var;
  if (auto *DV = dyn_cast<DbgValueInst>(&I)) {
    // For performance reasons only check non-inlined ones.
    if (DV->getDebugLoc()->getInlinedAt())
      return;
    Var = DV->getVariable();
  } else {
    auto *DD = cast<DbgDeclareInst>(&I);
    if (DD->getDebugLoc()->getInlinedAt())
      return;
    Var = DD->getVariable();
  }
  AssertDI(Var, "dbg intrinsic without variable");

  unsigned ArgNo = Var->getArg();
  if (!ArgNo)
    return;

  // Verify there are no duplicate function argument debug info entries.
  // These will cause hard-to-debug assertions in the DWARF backend.
  if (DebugFnArgs.size() < ArgNo)
    DebugFnArgs.resize(ArgNo, nullptr);

  auto *Prev = DebugFnArgs[ArgNo - 1];
  DebugFnArgs[ArgNo - 1] = Var;
  AssertDI(!Prev || (Prev == Var), "conflicting debug info for argument", &I,
           Prev, Var);
}

>>>>>>> ea69bf92
void Verifier::verifyCompileUnits() {
  auto *CUs = M.getNamedMetadata("llvm.dbg.cu");
  SmallPtrSet<const Metadata *, 2> Listed;
  if (CUs)
    Listed.insert(CUs->op_begin(), CUs->op_end());
  for (auto *CU : CUVisited)
    AssertDI(Listed.count(CU), "DICompileUnit not listed in llvm.dbg.cu", CU);
  CUVisited.clear();
}

void Verifier::verifyDeoptimizeCallingConvs() {
  if (DeoptimizeDeclarations.empty())
    return;

  const Function *First = DeoptimizeDeclarations[0];
  for (auto *F : makeArrayRef(DeoptimizeDeclarations).slice(1)) {
    Assert(First->getCallingConv() == F->getCallingConv(),
           "All llvm.experimental.deoptimize declarations must have the same "
           "calling convention",
           First, F);
  }
}

//===----------------------------------------------------------------------===//
//  Implement the public interfaces to this file...
//===----------------------------------------------------------------------===//

bool llvm::verifyFunction(const Function &f, raw_ostream *OS) {
  Function &F = const_cast<Function &>(f);

  // Don't use a raw_null_ostream.  Printing IR is expensive.
  Verifier V(OS, /*ShouldTreatBrokenDebugInfoAsError=*/true, *f.getParent());

  // Note that this function's return value is inverted from what you would
  // expect of a function called "verify".
  return !V.verify(F);
}

bool llvm::verifyModule(const Module &M, raw_ostream *OS,
                        bool *BrokenDebugInfo) {
  // Don't use a raw_null_ostream.  Printing IR is expensive.
  Verifier V(OS, /*ShouldTreatBrokenDebugInfoAsError=*/!BrokenDebugInfo, M);

  bool Broken = false;
  for (const Function &F : M)
    Broken |= !V.verify(F);

  Broken |= !V.verify();
  if (BrokenDebugInfo)
    *BrokenDebugInfo = V.hasBrokenDebugInfo();
  // Note that this function's return value is inverted from what you would
  // expect of a function called "verify".
  return Broken;
}

namespace {

struct VerifierLegacyPass : public FunctionPass {
  static char ID;

  std::unique_ptr<Verifier> V;
  bool FatalErrors = true;

  VerifierLegacyPass() : FunctionPass(ID) {
    initializeVerifierLegacyPassPass(*PassRegistry::getPassRegistry());
  }
  explicit VerifierLegacyPass(bool FatalErrors)
      : FunctionPass(ID),
        FatalErrors(FatalErrors) {
    initializeVerifierLegacyPassPass(*PassRegistry::getPassRegistry());
  }

  bool doInitialization(Module &M) override {
    V = llvm::make_unique<Verifier>(
        &dbgs(), /*ShouldTreatBrokenDebugInfoAsError=*/false, M);
    return false;
  }

  bool runOnFunction(Function &F) override {
    if (!V->verify(F) && FatalErrors)
      report_fatal_error("Broken function found, compilation aborted!");

    return false;
  }

  bool doFinalization(Module &M) override {
    bool HasErrors = false;
    for (Function &F : M)
      if (F.isDeclaration())
        HasErrors |= !V->verify(F);

    HasErrors |= !V->verify();
    if (FatalErrors) {
      if (HasErrors)
        report_fatal_error("Broken module found, compilation aborted!");
      assert(!V->hasBrokenDebugInfo() && "Module contains invalid debug info");
    }

    // Strip broken debug info.
    if (V->hasBrokenDebugInfo()) {
      DiagnosticInfoIgnoringInvalidDebugMetadata DiagInvalid(M);
      M.getContext().diagnose(DiagInvalid);
      if (!StripDebugInfo(M))
        report_fatal_error("Failed to strip malformed debug info");
    }
    return false;
  }

  void getAnalysisUsage(AnalysisUsage &AU) const override {
    AU.setPreservesAll();
  }
};

} // end anonymous namespace

/// Helper to issue failure from the TBAA verification
template <typename... Tys> void TBAAVerifier::CheckFailed(Tys &&... Args) {
  if (Diagnostic)
    return Diagnostic->CheckFailed(Args...);
}

#define AssertTBAA(C, ...)                                                     \
  do {                                                                         \
    if (!(C)) {                                                                \
      CheckFailed(__VA_ARGS__);                                                \
      return false;                                                            \
    }                                                                          \
  } while (false)

/// Verify that \p BaseNode can be used as the "base type" in the struct-path
/// TBAA scheme.  This means \p BaseNode is either a scalar node, or a
/// struct-type node describing an aggregate data structure (like a struct).
TBAAVerifier::TBAABaseNodeSummary
TBAAVerifier::verifyTBAABaseNode(Instruction &I, const MDNode *BaseNode) {
  if (BaseNode->getNumOperands() < 2) {
    CheckFailed("Base nodes must have at least two operands", &I, BaseNode);
    return {true, ~0u};
  }

  auto Itr = TBAABaseNodes.find(BaseNode);
  if (Itr != TBAABaseNodes.end())
    return Itr->second;

  auto Result = verifyTBAABaseNodeImpl(I, BaseNode);
  auto InsertResult = TBAABaseNodes.insert({BaseNode, Result});
  (void)InsertResult;
  assert(InsertResult.second && "We just checked!");
  return Result;
}

TBAAVerifier::TBAABaseNodeSummary
TBAAVerifier::verifyTBAABaseNodeImpl(Instruction &I, const MDNode *BaseNode) {
  const TBAAVerifier::TBAABaseNodeSummary InvalidNode = {true, ~0u};

  if (BaseNode->getNumOperands() == 2) {
    // Scalar nodes can only be accessed at offset 0.
    return isValidScalarTBAANode(BaseNode)
               ? TBAAVerifier::TBAABaseNodeSummary({false, 0})
               : InvalidNode;
  }

  if (BaseNode->getNumOperands() % 2 != 1) {
    CheckFailed("Struct tag nodes must have an odd number of operands!",
                BaseNode);
    return InvalidNode;
  }

  if (!isa<MDString>(BaseNode->getOperand(0))) {
    CheckFailed("Struct tag nodes have a string as their first operand",
                BaseNode);
    return InvalidNode;
  }

  bool Failed = false;

  Optional<APInt> PrevOffset;
  unsigned BitWidth = ~0u;

  // We've already checked that BaseNode is not a degenerate root node with one
  // operand in \c verifyTBAABaseNode, so this loop should run at least once.
  for (unsigned Idx = 1; Idx < BaseNode->getNumOperands(); Idx += 2) {
    const MDOperand &FieldTy = BaseNode->getOperand(Idx);
    const MDOperand &FieldOffset = BaseNode->getOperand(Idx + 1);
    if (!isa<MDNode>(FieldTy)) {
      CheckFailed("Incorrect field entry in struct type node!", &I, BaseNode);
      Failed = true;
      continue;
    }

    auto *OffsetEntryCI =
        mdconst::dyn_extract_or_null<ConstantInt>(FieldOffset);
    if (!OffsetEntryCI) {
      CheckFailed("Offset entries must be constants!", &I, BaseNode);
      Failed = true;
      continue;
    }

    if (BitWidth == ~0u)
      BitWidth = OffsetEntryCI->getBitWidth();

    if (OffsetEntryCI->getBitWidth() != BitWidth) {
      CheckFailed(
          "Bitwidth between the offsets and struct type entries must match", &I,
          BaseNode);
      Failed = true;
      continue;
    }

    // NB! As far as I can tell, we generate a non-strictly increasing offset
    // sequence only from structs that have zero size bit fields.  When
    // recursing into a contained struct in \c getFieldNodeFromTBAABaseNode we
    // pick the field lexically the latest in struct type metadata node.  This
    // mirrors the actual behavior of the alias analysis implementation.
    bool IsAscending =
        !PrevOffset || PrevOffset->ule(OffsetEntryCI->getValue());

    if (!IsAscending) {
      CheckFailed("Offsets must be increasing!", &I, BaseNode);
      Failed = true;
    }

    PrevOffset = OffsetEntryCI->getValue();
  }

  return Failed ? InvalidNode
                : TBAAVerifier::TBAABaseNodeSummary(false, BitWidth);
}

static bool IsRootTBAANode(const MDNode *MD) {
  return MD->getNumOperands() < 2;
}

static bool IsScalarTBAANodeImpl(const MDNode *MD,
                                 SmallPtrSetImpl<const MDNode *> &Visited) {
  if (MD->getNumOperands() != 2 && MD->getNumOperands() != 3)
    return false;

  if (!isa<MDString>(MD->getOperand(0)))
    return false;

  if (MD->getNumOperands() == 3) {
    auto *Offset = mdconst::dyn_extract<ConstantInt>(MD->getOperand(2));
    if (!(Offset && Offset->isZero() && isa<MDString>(MD->getOperand(0))))
      return false;
  }

  auto *Parent = dyn_cast_or_null<MDNode>(MD->getOperand(1));
  return Parent && Visited.insert(Parent).second &&
         (IsRootTBAANode(Parent) || IsScalarTBAANodeImpl(Parent, Visited));
}

bool TBAAVerifier::isValidScalarTBAANode(const MDNode *MD) {
  auto ResultIt = TBAAScalarNodes.find(MD);
  if (ResultIt != TBAAScalarNodes.end())
    return ResultIt->second;

  SmallPtrSet<const MDNode *, 4> Visited;
  bool Result = IsScalarTBAANodeImpl(MD, Visited);
  auto InsertResult = TBAAScalarNodes.insert({MD, Result});
  (void)InsertResult;
  assert(InsertResult.second && "Just checked!");

  return Result;
}

/// Returns the field node at the offset \p Offset in \p BaseNode.  Update \p
/// Offset in place to be the offset within the field node returned.
///
/// We assume we've okayed \p BaseNode via \c verifyTBAABaseNode.
MDNode *TBAAVerifier::getFieldNodeFromTBAABaseNode(Instruction &I,
                                                   const MDNode *BaseNode,
                                                   APInt &Offset) {
  assert(BaseNode->getNumOperands() >= 2 && "Invalid base node!");

  // Scalar nodes have only one possible "field" -- their parent in the access
  // hierarchy.  Offset must be zero at this point, but our caller is supposed
  // to Assert that.
  if (BaseNode->getNumOperands() == 2)
    return cast<MDNode>(BaseNode->getOperand(1));

  for (unsigned Idx = 1; Idx < BaseNode->getNumOperands(); Idx += 2) {
    auto *OffsetEntryCI =
        mdconst::extract<ConstantInt>(BaseNode->getOperand(Idx + 1));
    if (OffsetEntryCI->getValue().ugt(Offset)) {
      if (Idx == 1) {
        CheckFailed("Could not find TBAA parent in struct type node", &I,
                    BaseNode, &Offset);
        return nullptr;
      }

      auto *PrevOffsetEntryCI =
          mdconst::extract<ConstantInt>(BaseNode->getOperand(Idx - 1));
      Offset -= PrevOffsetEntryCI->getValue();
      return cast<MDNode>(BaseNode->getOperand(Idx - 2));
    }
  }

  auto *LastOffsetEntryCI = mdconst::extract<ConstantInt>(
      BaseNode->getOperand(BaseNode->getNumOperands() - 1));

  Offset -= LastOffsetEntryCI->getValue();
  return cast<MDNode>(BaseNode->getOperand(BaseNode->getNumOperands() - 2));
}

bool TBAAVerifier::visitTBAAMetadata(Instruction &I, const MDNode *MD) {
  AssertTBAA(isa<LoadInst>(I) || isa<StoreInst>(I) || isa<CallInst>(I) ||
                 isa<VAArgInst>(I) || isa<AtomicRMWInst>(I) ||
                 isa<AtomicCmpXchgInst>(I),
             "TBAA is only for loads, stores and calls!", &I);

  bool IsStructPathTBAA =
      isa<MDNode>(MD->getOperand(0)) && MD->getNumOperands() >= 3;

  AssertTBAA(
      IsStructPathTBAA,
      "Old-style TBAA is no longer allowed, use struct-path TBAA instead", &I);

  AssertTBAA(MD->getNumOperands() < 5,
             "Struct tag metadata must have either 3 or 4 operands", &I, MD);

  MDNode *BaseNode = dyn_cast_or_null<MDNode>(MD->getOperand(0));
  MDNode *AccessType = dyn_cast_or_null<MDNode>(MD->getOperand(1));

  if (MD->getNumOperands() == 4) {
    auto *IsImmutableCI =
        mdconst::dyn_extract_or_null<ConstantInt>(MD->getOperand(3));
    AssertTBAA(IsImmutableCI,
               "Immutability tag on struct tag metadata must be a constant", &I,
               MD);
    AssertTBAA(
        IsImmutableCI->isZero() || IsImmutableCI->isOne(),
        "Immutability part of the struct tag metadata must be either 0 or 1",
        &I, MD);
  }

  AssertTBAA(BaseNode && AccessType,
             "Malformed struct tag metadata:  base and access-type "
             "should be non-null and point to Metadata nodes",
             &I, MD, BaseNode, AccessType);

  AssertTBAA(isValidScalarTBAANode(AccessType),
             "Access type node must be a valid scalar type", &I, MD,
             AccessType);

  auto *OffsetCI = mdconst::dyn_extract_or_null<ConstantInt>(MD->getOperand(2));
  AssertTBAA(OffsetCI, "Offset must be constant integer", &I, MD);

  APInt Offset = OffsetCI->getValue();
  bool SeenAccessTypeInPath = false;

  SmallPtrSet<MDNode *, 4> StructPath;

  for (/* empty */; BaseNode && !IsRootTBAANode(BaseNode);
       BaseNode = getFieldNodeFromTBAABaseNode(I, BaseNode, Offset)) {
    if (!StructPath.insert(BaseNode).second) {
      CheckFailed("Cycle detected in struct path", &I, MD);
      return false;
    }

    bool Invalid;
    unsigned BaseNodeBitWidth;
    std::tie(Invalid, BaseNodeBitWidth) = verifyTBAABaseNode(I, BaseNode);

    // If the base node is invalid in itself, then we've already printed all the
    // errors we wanted to print.
    if (Invalid)
      return false;

    SeenAccessTypeInPath |= BaseNode == AccessType;

    if (isValidScalarTBAANode(BaseNode) || BaseNode == AccessType)
      AssertTBAA(Offset == 0, "Offset not zero at the point of scalar access",
                 &I, MD, &Offset);

    AssertTBAA(BaseNodeBitWidth == Offset.getBitWidth() ||
                   (BaseNodeBitWidth == 0 && Offset == 0),
               "Access bit-width not the same as description bit-width", &I, MD,
               BaseNodeBitWidth, Offset.getBitWidth());
  }

  AssertTBAA(SeenAccessTypeInPath, "Did not see access type in access path!",
             &I, MD);
  return true;
}

char VerifierLegacyPass::ID = 0;
INITIALIZE_PASS(VerifierLegacyPass, "verify", "Module Verifier", false, false)

FunctionPass *llvm::createVerifierPass(bool FatalErrors) {
  return new VerifierLegacyPass(FatalErrors);
}

AnalysisKey VerifierAnalysis::Key;
VerifierAnalysis::Result VerifierAnalysis::run(Module &M,
                                               ModuleAnalysisManager &) {
  Result Res;
  Res.IRBroken = llvm::verifyModule(M, &dbgs(), &Res.DebugInfoBroken);
  return Res;
}

VerifierAnalysis::Result VerifierAnalysis::run(Function &F,
                                               FunctionAnalysisManager &) {
  return { llvm::verifyFunction(F, &dbgs()), false };
}

PreservedAnalyses VerifierPass::run(Module &M, ModuleAnalysisManager &AM) {
  auto Res = AM.getResult<VerifierAnalysis>(M);
  if (FatalErrors) {
    if (Res.IRBroken)
      report_fatal_error("Broken module found, compilation aborted!");
    assert(!Res.DebugInfoBroken && "Module contains invalid debug info");
  }

  // Strip broken debug info.
  if (Res.DebugInfoBroken) {
    DiagnosticInfoIgnoringInvalidDebugMetadata DiagInvalid(M);
    M.getContext().diagnose(DiagInvalid);
    if (!StripDebugInfo(M))
      report_fatal_error("Failed to strip malformed debug info");
  }
  return PreservedAnalyses::all();
}

PreservedAnalyses VerifierPass::run(Function &F, FunctionAnalysisManager &AM) {
  auto res = AM.getResult<VerifierAnalysis>(F);
  if (res.IRBroken && FatalErrors)
    report_fatal_error("Broken function found, compilation aborted!");

  return PreservedAnalyses::all();
}<|MERGE_RESOLUTION|>--- conflicted
+++ resolved
@@ -300,6 +300,9 @@
   // constant expressions, we can arrive at a particular user many times.
   SmallPtrSet<const Value *, 32> GlobalValueVisited;
 
+  // Keeps track of duplicate function argument debug info.
+  SmallVector<const DILocalVariable *, 16> DebugFnArgs;
+
   TBAAVerifier TBAAVerifyHelper;
 
   void checkAtomicMemAccessSize(Type *Ty, const Instruction *I);
@@ -502,6 +505,7 @@
   void verifySiblingFuncletUnwinds();
 
   void verifyFragmentExpression(const DbgInfoIntrinsic &I);
+  void verifyFnArgs(const DbgInfoIntrinsic &I);
 
   /// Module-level debug info verification...
   void verifyCompileUnits();
@@ -1664,8 +1668,8 @@
   for (const auto &Pair : MDs) {
     if (Pair.first == LLVMContext::MD_prof) {
       MDNode *MD = Pair.second;
-      Assert(MD->getNumOperands() == 2,
-             "!prof annotations should have exactly 2 operands", MD);
+      Assert(MD->getNumOperands() >= 2,
+             "!prof annotations should have no less than 2 operands", MD);
 
       // Check first operand.
       Assert(MD->getOperand(0) != nullptr, "first operand should not be null",
@@ -4361,6 +4365,8 @@
                                " variable and !dbg attachment",
            &DII, BB, F, Var, Var->getScope()->getSubprogram(), Loc,
            Loc->getScope()->getSubprogram());
+
+  verifyFnArgs(DII);
 }
 
 static uint64_t getVariableSize(const DILocalVariable &V) {
@@ -4429,8 +4435,6 @@
   AssertDI(FragSize != VarSize, "fragment covers entire variable", &I, V, E);
 }
 
-<<<<<<< HEAD
-=======
 void Verifier::verifyFnArgs(const DbgInfoIntrinsic &I) {
   // This function does not take the scope of noninlined function arguments into
   // account. Don't run it if current function is nodebug, because it may
@@ -4467,7 +4471,6 @@
            Prev, Var);
 }
 
->>>>>>> ea69bf92
 void Verifier::verifyCompileUnits() {
   auto *CUs = M.getNamedMetadata("llvm.dbg.cu");
   SmallPtrSet<const Metadata *, 2> Listed;
