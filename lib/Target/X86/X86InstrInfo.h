--- conflicted
+++ resolved
@@ -335,16 +335,10 @@
                         int *BytesRemoved = nullptr) const override;
   unsigned insertBranch(MachineBasicBlock &MBB, MachineBasicBlock *TBB,
                         MachineBasicBlock *FBB, ArrayRef<MachineOperand> Cond,
-<<<<<<< HEAD
-                        const DebugLoc &DL) const override;
-  bool canInsertSelect(const MachineBasicBlock &, ArrayRef<MachineOperand> Cond,
-                       unsigned, unsigned, int &, int &, int &) const override;
-=======
                         const DebugLoc &DL,
                         int *BytesAdded = nullptr) const override;
   bool canInsertSelect(const MachineBasicBlock&, ArrayRef<MachineOperand> Cond,
                        unsigned, unsigned, int&, int&, int&) const override;
->>>>>>> fc1b3b34
   void insertSelect(MachineBasicBlock &MBB, MachineBasicBlock::iterator MI,
                     const DebugLoc &DL, unsigned DstReg,
                     ArrayRef<MachineOperand> Cond, unsigned TrueReg,
@@ -579,7 +573,6 @@
   bool isFrameOperand(const MachineInstr &MI, unsigned int Op,
                       int &FrameIndex) const;
 
-<<<<<<< HEAD
   /// Expand the MOVImmSExti8 pseudo-instructions.
   bool ExpandMOVImmSExti8(MachineInstrBuilder &MIB) const;
 
@@ -592,7 +585,6 @@
   insertOutlinedCall(MachineBasicBlock *MBB,
                      MachineBasicBlock::instr_iterator &It, MachineFunction *MF,
                      MCSymbol *Name) const override;
-=======
   /// Returns true iff the routine could find two commutable operands in the
   /// given machine instruction with 3 vector inputs.
   /// The 'SrcOpIdx1' and 'SrcOpIdx2' are INPUT and OUTPUT arguments. Their
@@ -611,7 +603,6 @@
   bool findThreeSrcCommutedOpIndices(const MachineInstr &MI,
                                      unsigned &SrcOpIdx1,
                                      unsigned &SrcOpIdx2) const;
->>>>>>> fc1b3b34
 };
 
 } // End llvm namespace
