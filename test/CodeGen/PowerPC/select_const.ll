--- conflicted
+++ resolved
@@ -346,8 +346,6 @@
   %sel = select i1 %cond, i32 421, i32 42
   ret i32 %sel
 }
-<<<<<<< HEAD
-=======
 
 ; A binary operator with constant after the select should always get folded into the select.
 
@@ -788,4 +786,3 @@
   %bo = frem double %sel, 5.1
   ret double %bo
 }
->>>>>>> d43adee3
