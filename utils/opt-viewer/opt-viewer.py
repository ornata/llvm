--- conflicted
+++ resolved
@@ -5,21 +5,9 @@
 desc = '''Generate HTML output to visualize optimization records from the YAML files
 generated with -fsave-optimization-record and -fdiagnostics-show-hotness.
 
-The tools requires PyYAML and Pygments Python packages.
-
-For faster parsing, you may want to use libYAML with PyYAML.'''
-
-<<<<<<< HEAD
-import yaml
-# Try to use the C parser.
-try:
-    from yaml import CLoader as Loader
-except ImportError:
-    from yaml import Loader
-
-=======
+The tools requires PyYAML and Pygments Python packages.'''
+
 import optrecord
->>>>>>> ea69bf92
 import functools
 from multiprocessing import Pool
 from multiprocessing import Lock, cpu_count
@@ -95,7 +83,7 @@
 
         # Column is the number of characters *including* tabs, keep those and
         # replace everything else with spaces.
-        indent = line[:r.Column - 1]
+        indent = line[:max(r.Column, 1) - 1]
         indent = re.sub('\S', ' ', indent)
 
         print('''
